# TALK TO DOCS APPLICATION DEPLOYMENT WITH TERRAFORM
([back to Terraform overview](terraform_overview.md))

## Overview
Terraform modules to stage and deploy the application components. The `bootstrap` module provisions the Cloud Build service account, IAM roles, and staging bucket for the main modules. The `main` module provisions all other components. 

- [Architecture](#architecture)
- [Directory Structure](#directory-structure)
- [Deployment steps](#deployment-steps)
- [Prerequisites](#prerequisites)
- [Bootstrap](#bootstrap)
    - [Execute the bootstrap script](#execute-the-bootstrap-script)
- [Automate Deployments with Cloud Build](#automate-deployments-with-cloud-build)
    - [Configure `gen_ai/llm.yaml`](#1-configure-gen_aillmyaml)
    - [Configure optional input variable values in `terraform/main/vars.auto.tfvars`](#2-optional-configure-optional-input-variable-values-in-terraformmainvarsautotfvars)
    - [Set environment variables](#3-set-environment-variables)
    - [Create a `.env_gradio` file](#4-create-a-env_gradio-file)
    - [Build & push the docker images and apply the Terraform configuration](#5-build--push-the-docker-images-and-apply-the-terraform-configuration)
- [Add an A record to the DNS Managed Zone](#add-an-a-record-to-the-dns-managed-zone)
- [Test the endpoint](#test-the-endpoint)
- [Stage document extractions](#stage-document-extractions)
    - [Migrate document extractions to the staging bucket with user credentials](#migrate-document-extractions-to-the-staging-bucket-with-user-credentials)
    - [Migrate document extractions to the staging bucket using impersonated service account credentials](#migrate-document-extractions-to-the-staging-bucket-using-impersonated-service-account-credentials)
- [Prepare the Discovery Engine Data Store using Cloud Workflows](#prepare-the-discovery-engine-data-store-using-cloud-workflows)
    - [Trigger the workflow](#1-trigger-the-workflow)
    - [Check the progress](#2-check-the-progress)
- [Configure Identity-Aware Proxy](#configure-identity-aware-proxy)

### REFERENCE INFO
- [Rollbacks](#rollbacks)
    - [Option 1: Use the Cloud Console to switch Cloud Run service traffic to a different revision](#option-1-use-the-cloud-console-to-switch-cloud-run-service-traffic-to-a-different-revision)
    - [Option 2: Rollback to a different Docker image using Terraform](#option-2-rollback-to-a-different-docker-image-using-terraform)
- [Execute Terraform to apply infrastructure-only changes to the `bootstrap` or `main` module](#execute-terraform-to-apply-infrastructure-only-changes-to-the-bootstrap-or-main-module)
- [Prepare the Discovery Engine Data Store 'manually' using HTTP](#prepare-the-discovery-engine-data-store-manually-using-http)
    - [Create metadata](#1-create-metadata)
    - [Purge documents](#2a-optional-purge-documents)
    - [Import documents](#2b-import-documents)
    - [Verify the operation](#3-verify-the-operation)
- [Security](#security)
    - [Least Privilege Service Account roles](#least-privilege-service-account-roles)
    - [Service Account Impersonation](#service-account-impersonation)
    - [Data Encryption](#data-encryption)
- [Observability](#observability)
- [Terraform Overview](#terraform-overview)
    - [Terraform command alias](#terraform-command-alias)
    - [Initialize](#initialize)
    - [Workspaces](#workspaces)
    - [Terraform Backends](#terraform-backends)
    - [Flexible Backends - Partial Configuration](#flexible-backends---partial-configuration)
    - [Reconfiguring a Backend](#reconfiguring-a-backend)
    - [Plan and Apply](#plan-and-apply)
- [Known issues](#known-issues)

&nbsp;
# Architecture
([return to top](#talk-to-docs-application-deployment-with-terraform))\
![T2X Application Architecture](assets/t2x_architecture.png)

- Queries reach the T2X application through the [Cloud Load Balancer](https://cloud.google.com/load-balancing/docs/https).
- The T2X [backend service](https://cloud.google.com/load-balancing/docs/backend-service) is the interface for regional Cloud Run backends.
    - Regional failover: Cloud Run services [replicate](https://cloud.google.com/run/docs/resource-model#services) across more than one Compute zone to prevent outages for a single zonal failure.
    - Autoscaling: add/remove group instances to match demand and maintain a minimum number of instances for high availability.
- [Vertex AI Agent Builder](https://cloud.google.com/generative-ai-app-builder/docs/introduction) provides the [Search App and Data Store](https://cloud.google.com/generative-ai-app-builder/docs/create-datastore-ingest) for document search and retrieval.
- The application asynchronously writes log data to [BigQuery](https://cloud.google.com/bigquery/docs/introduction) for offline analysis.
- A [private DNS](https://cloud.google.com/dns/docs/zones#create-private-zone) hostname facilitates internal VPC communication with [Memorystore Redis](https://cloud.google.com/memorystore/docs/redis/memorystore-for-redis-overview) to support multi-turn conversations.
- [Gemini](https://cloud.google.com/vertex-ai/generative-ai/docs/learn/models) powers [generative answers](https://cloud.google.com/vertex-ai/generative-ai/docs/learn/overview).


&nbsp;
# Directory Structure
([return to top](#talk-to-docs-application-deployment-with-terraform))
```sh
terraform/ # this directory
├── README.md # this file
├── assets/ # diagrams and screenshots
├── bootstrap/ # provision resources required for the main module
├── main/ # provision the talk-to-docs service components
├── modules/ # reusable Terraform modules called from the `main` module
└── scripts/ # helper scripts for deployment
```

&nbsp;
# Deployment steps
([return to top](#talk-to-docs-application-deployment-with-terraform))

1. Complete the [prerequisites](#prerequisites).
2. [Bootstrap](#bootstrap) the project with gcloud and Terraform.
    - Enable APIs.
    - Create service accounts with required IAM roles.
    - Configure service account impersonation.
    - Create remote Terraform state and document staging buckets.
    - Create an Artifact Registry repository.
3. [Automate the deployment with Cloud Build](#automate-deployments-with-cloud-build).
    - Build a Docker image.
    - Push the Docker image to Artifact Registry.
    - Apply the Terraform configuration to deploy the T2X application components.
4. [Configure DNS](#add-an-a-record-to-the-dns-managed-zone) and [test the talk-to-docs endpoint](#test-the-endpoint).
5. [Stage document extractions](#stage-document-extractions).
6. [Import document extractions](#prepare-the-discovery-engine-data-store-using-cloud-workflows) to the Discovery Engine Data Store using Cloud Workflows.
7. [Configure Identity-Aware Proxy](#configure-identity-aware-proxy) for talk-to-docs UI (gradio) Cloud Run services.


&nbsp;
# Prerequisites
([return to top](#talk-to-docs-application-deployment-with-terraform))

- [Clone the repository](https://docs.github.com/en/repositories/creating-and-managing-repositories/cloning-a-repository) and open a terminal session in the local repo directory.
- Your Google user account must be a **[Project Owner](https://cloud.google.com/iam/docs/understanding-roles#owner)** in the target project.
- Make the helper scripts executable.
```sh
chmod +x terraform/scripts/bootstrap.sh # change the path if necessary
chmod +x terraform/scripts/set_variables.sh # change the path if necessary
chmod +x terraform/scripts/test_endpoint.sh # change the path if necessary
chmod +x terraform/scripts/trigger_workflow.sh # change the path if necessary
```

<<<<<<< HEAD

## 1. Initialize
- Install the [Google Cloud SDK](https://cloud.google.com/sdk/docs/install).
- Authenticate.
```sh
gcloud auth login
```

- Set the default project. Wait up to a few minutes and try again if you encounter an error shortly after enabling the Service Usage API.
```sh
export PROJECT='my-project-id' # replace with your project ID
gcloud config set project $PROJECT
```

- Enable the Service Usage, IAM, and Service Account Credentials APIs.
```sh
gcloud services enable serviceusage.googleapis.com iam.googleapis.com iamcredentials.googleapis.com
```

- Create [Application Default Credentials](https://cloud.google.com/docs/authentication/provide-credentials-adc)
=======
- **Commands in this repository assume `tf` is an [alias](https://www.man7.org/linux/man-pages/man1/alias.1p.html) for `terraform` in your shell.**
```sh
alias tf='terraform'
```

### OPTION 1: Deploying from [Google Cloud Shell](https://cloud.google.com/shell/docs/using-cloud-shell):

- Your user account (`core.account`) and default project (`core.project`) should already be set up in the Cloud Shell environment.
- Confirm your `gcloud` configuration.:
>>>>>>> e0f76d31
```sh
gcloud config list --format=yaml
```
Example output:
```yaml
accessibility:
  screen_reader: 'True'
component_manager:
  disable_update_check: 'True'
compute:
  gce_metadata_read_timeout_sec: '30'
core:
  account: project-owner@example.com
  disable_usage_reporting: 'False'
  project: my-project-id
metrics:
  environment: devshell
```

- [OPTIONAL] Set the default compute region (`compute.region`). The helper script will default to 'us-central1' if your `gcloud` configuration does not specify a region.
```sh
gcloud config set compute/region 'region' # replace with your preferred region if it's not 'us-central1'
```
Example output after setting the region to `us-west1`:
```yaml
accessibility:
  screen_reader: 'True'
component_manager:
  disable_update_check: 'True'
compute:
  gce_metadata_read_timeout_sec: '30'
  region: us-west1
core:
  account: project-owner@example.com
  disable_usage_reporting: 'False'
  project: my-project-id
metrics:
  environment: devshell
```

- Continue to the [Bootstrap](#bootstrap) step.

### OPTION 2: Deploying outside of Google Cloud Shell:
- Install [Terraform](https://learn.hashicorp.com/tutorials/terraform/install-cli).
- Install the [Google Cloud SDK](https://cloud.google.com/sdk/docs/install).
- Authenticate.
```sh
gcloud auth login
```

- Set the default project.
```sh
gcloud config set project 'my-project-id' # replace with your project ID
```

- [OPTIONAL] Set the default compute region (`compute.region`). The helper script will default to 'us-central1' if your `gcloud` configuration does not specify a region.
```sh
gcloud config set compute/region 'region' # replace with your preferred region if it's not 'us-central1'
```

- Continue to the [Bootstrap](#bootstrap) step.


&nbsp;
# Bootstrap
([return to top](#talk-to-docs-application-deployment-with-terraform))

The `bootstrap.sh` script automates the `gcloud` and `terraform` commands required to prepare the project.
- Call the `set_variables.sh` script to configure the shell environment.
- Enable the Service Usage, IAM, and Service Account Credentials APIs.
- Export [Terraform environment variables](https://developer.hashicorp.com/terraform/language/values/variables#environment-variables). (Used automatically by later Terraform commands.)
- Create a service account for Terraform provisioning.
- Grant the required [IAM roles](https://cloud.google.com/iam/docs/understanding-roles) to the service account.
- Prepare [Service Account Impersonation](https://cloud.google.com/iam/docs/service-account-impersonation).
- Create a Terraform [remote state](https://developer.hashicorp.com/terraform/language/state/remote) bucket.
- Initialize the Terraform `bootstrap` module and apply to provision resources required for the main module.

The `bootstrap` Terraform module provisions resources.
- Project APIs.
- Cloud Build service account.
- Artifact Registry repository.
- Staging bucket for document extractions.
- IAM roles for the Cloud Build service account.
    - Project IAM policy: Cloud Build Service Account (`roles/cloudbuild.builds.builder`) role.
    - Terraform service account IAM policy: Service Account Token Creator (`roles/iam.serviceAccountTokenCreator`) role.
- [OPTIONAL] Data Mover service account IAM role.
    - **See [Stage document extractions](#stage-document-extractions) for information about migrating data with service account impersonation.**
    - The service account must already exist and have permission to read the document objects in the source Cloud Storage bucket.
    - This optional step updates the document extraction staging bucket IAM policy: add the Storage Object User (`roles/storage.objectUser`) role to the Data Mover service account you specify.
    - To configure an IAM policy for a Data Mover service account, set the `data_mover_service_account` [input variable](https://developer.hashicorp.com/terraform/language/values/variables#assigning-values-to-root-module-variablesvalues) value to the service account email address in `terraform/bootstrap/vars.auto.tfvars`.


## Execute the bootstrap script.
- Source the `bootstrap.sh` script to set your shell variables and run the Terraform commands.
```sh
source ./terraform/scripts/bootstrap.sh # change the path if necessary
```


&nbsp;
# Automate Deployments with Cloud Build
([return to top](#talk-to-docs-application-deployment-with-terraform))

Use the [`gcloud CLI`](https://cloud.google.com/build/docs/running-builds/submit-build-via-cli-api) with [build config files](https://cloud.google.com/build/docs/configuring-builds/create-basic-configuration) to plan and deploy project resources.

## 1. Configure `gen_ai/llm.yaml`.
<<<<<<< HEAD
Fill in following parameters accordingly:
- `dataset_name` - the BigQuery dataset that will store T2X logs.
- `customer_name` - the company name used in the Agent Builder Search Engine.
- `vais_data_store` - the Agent Builder Data Store ID (e.g. `data-store-uhg-docs`).
- `vais_engine_id` - the Agent Builder Search Engine ID (e.g. `search-engine-uhg-docs`).
- `processed_files_dir` - replace {dataset_name} with the `dataset_name` value from above.

Verify/Change parameters if needed:
- `bq_project_id` - leave as `null`: ensures all API clients use Application Default Credentials with resources in the same project.
- `memory_store_ip` - the Memorystore Redis host - should always be `redis.t2xservice.internal`.
=======
- `bq_project_id` - leave as `null` to ensure all API clients use Application Default Credentials with resources in the same project.
- `dataset_name` - the BigQuery dataset that will store T2X logs.
- `memory_store_ip` - leave as `redis.t2xservice.internal` when using private DNS configured with Terraform (optionally set to a manually-provisioned Redis instance IP address during local development).
- `customer_name` - the company name used in the Agent Builder Search Engine.
- `vais_data_store` - the Agent Builder Data Store ID (only use `null` during local development to cause the talk-to-docs application to create a new data store at startup).
- `vais_engine_id` - the Agent Builder Search Engine ID (only use `null` during local development to cause the talk-to-docs application to create a new search engine at startup).
>>>>>>> e0f76d31
- `vais_location` - the location for discoveryengine API (Agent Builder) resources, one of us, eu, or global

## 2. [OPTIONAL] Configure a domain name [input variable](https://developer.hashicorp.com/terraform/language/values/variables#assigning-values-to-root-module-variablesvalues) value in `terraform/main/vars.auto.tfvars`.
- `global_lb_domain` - the domain name you want to use for the Cloud Load Balancer front end. You need control of the DNS zone to [edit the A record](#add-an-a-record-to-the-dns-managed-zone). If left unset, Terraform will default to using [nip.io](https://nip.io) with the load balancer IP address.

## 3. Create a `.env_gradio` file.
- Set the gradio app username and password using a local file that [python-dotenv](https://pypi.org/project/python-dotenv/) will read when the app launches.
- The `.env_gradio` file is specifically excluded from the repo by `.gitignore` but included in the files sent to Cloud Build using a filename pattern in `.gcloudignore`.
- The file must be in the repo root directory.
```sh
cd $REPO_ROOT

user="'t2xdemouser01'" # replace with a username and keep the double and single quotes
password="'reallysecurepassword'" # replace with a secure password and keep the double and single quotes

cat << EOF > .env_gradio
gradio_user=$user
gradio_password=$password
EOF
```

## 4. Set environment variables
- Use the `set_variables.sh` script to configure the shell environment.
```sh
source ./terraform/scripts/set_variables.sh # change the path if necessary
```

## 5. Build & push the docker images and apply the Terraform configuration
- Submit the build from the root directory as the build context.
- [OPTIONAL] Omit the `_RUN_TYPE=apply` substitution to run a plan-only build and review the Terraform changes before applying.
```sh
cd $REPO_ROOT
gcloud builds submit . --config=cloudbuild.yaml --project=$PROJECT --region=$REGION --substitutions="_RUN_TYPE=apply" --impersonate-service-account=terraform-service-account@${PROJECT}.iam.gserviceaccount.com
```

- Review the build logs in the [Cloud Build History](https://cloud.google.com/build/docs/view-build-results) to verify the build and deployment status.

### Building the Docker images and applying the Terraform configuration will take some time.
- Docker builds & pushes take ~5 minutes and must complete before Cloud Build uses Terraform to provisions resources.
- First time Terraform provisioning of all resources takes ~7-10 minutes (Memorystore Redis will take ~5+ minutes individually).
- Subsequent Terraform runs deploying only updated Cloud Run services take ~1.5 minutes (after the Docker images are built and pushed).

### APPLICATION UPDATES
- [OPTIONAL] Repeat step 4 if you restarted your shell session or made changes to the environment variables.
- After making changes to the application code, repeat step 5 to build and push updated Docker images and apply the Terraform configuration to deploy to Cloud Run.


&nbsp;
# Add an A record to the DNS Managed Zone
([return to top](#talk-to-docs-application-deployment-with-terraform))

- **You do not need to configure DNS if you did not set a `global_lb_domain` value in `terraform/main/vars.auto.tfvars` and instead used the default `nip.io` domain.**
- Use the public IP address created by Terraform as the A record in your DNS host.
- **NOTE** A newly-created managed TLS certificate may take anywhere from 10-15 minutes up to 24 hours for the CA to sign after DNS propagates.
- The Certificate [Managed status](https://cloud.google.com/load-balancing/docs/ssl-certificates/troubleshooting#certificate-managed-status) will change from PROVISIONING to ACTIVE when it's ready to use.
- Navigate to Network Services > Load balancing > select the load balancer > Frontend: Certificate > Select the certificate and wait for the status to change to ACTIVE.
![Active Managed Certificate](assets/cert_active.png)


&nbsp;
# Test the endpoint
([return to top](#talk-to-docs-application-deployment-with-terraform))

<<<<<<< HEAD
- Verify the TLS certificate is active and the endpoint is reachable using `curl`.
- *It may take some more time after the certificate reaches ACTIVE Managed status before the endpoint responds with success. It may throw an SSLError due to mismatched client and server protocols until changes propagate.*
- [Authenticate](https://cloud.google.com/run/docs/authenticating/service-to-service) using a service account and the [Cloud Run custom audience](https://cloud.google.com/run/docs/configuring/custom-audiences) to generate an ID token.
- The service account must have the `roles/run.invoker` role on the Cloud Run service.
  - E.g., create new service account `run-invoker-service-account` and assign `Cloud Run Invoker` role to it.
- [When not using DNS Managed Zone] Find out the assigned IP for the T2X service, created by terraform:
  - Navigate to the [Load Balancing](https://console.cloud.google.com/net-services/loadbalancing/list/loadBalancers) and select [t2x-lb-url-map](https://console.cloud.google.com/net-services/loadbalancing/details/httpAdvanced/t2x-lb-url-map)
  - Check the **Routing rules**: it will be in the format `xx.xx.xx.xx.nip.io`. You will need it for the `AUDIENCE` below (will need to add `/t2x-api` at the end as in the example).
- The server responds with a 200 status code and `{"status":"ok"}` if the endpoint is reachable and the TLS certificate is active.
- [OPTIONAL] Consider skipping to the [Stage document extractions](#stage-document-extractions) step first then return here to test the endpoint while waiting for DNS propagation.

```sh
export AUDIENCE='https://34.54.24.62.nip.io/t2x-api' # replace with the Cloud Run Custom Audience (uses load balancer domain or nip.io domain plus the Cloud Run service name as the '/path') - will be displayed in Terraform main module outputs as 'custom_audience'.
export RUN_INVOKER_SERVICE_ACCOUNT="run-invoker-service-account@${PROJECT}.iam.gserviceaccount.com" # replace with the run invoker service account email address
export TOKEN=$(gcloud auth print-identity-token --impersonate-service-account=$RUN_INVOKER_SERVICE_ACCOUNT --audiences=$AUDIENCE)
curl -X GET -H "Authorization: Bearer ${TOKEN}" "${AUDIENCE}/health"
=======
- Verify the TLS certificate is active and the endpoint is reachable using the `test_endpoint.sh` helper script.
    - The script [authenticates](https://cloud.google.com/run/docs/authenticating/service-to-service) using a service account and the [Cloud Run custom audience](https://cloud.google.com/run/docs/configuring/custom-audiences) to [generate an ID token](https://cloud.google.com/docs/authentication/get-id-token#impersonation)
- The server responds with a 200 status code and `{"status":"ok"}` if the endpoint is reachable and the TLS certificate is active.
- *It may take some more time after the certificate reaches ACTIVE Managed status before the endpoint responds with success. It may throw an SSLError due to mismatched client and server protocols until changes propagate.*
    - Example error: `curl: (35) LibreSSL/3.3.6: error:1404B410:SSL routines:ST_CONNECT:sslv3 alert handshake failure`
- [OPTIONAL] Consider skipping to the [Stage document extractions](#stage-document-extractions) step first then return here to test the endpoint after allowing time for DNS propagation.
```sh
./terraform/scripts/test_endpoint.sh # change the path if necessary
>>>>>>> e0f76d31
```


&nbsp;
# Stage document extractions
([return to top](#talk-to-docs-application-deployment-with-terraform))

Talk-to-docs uses pre-processed documents instead of directly importing raw PDFs or other formats into the Agent Builder Data Store. The pre-processed document extractions are text files and corresponding JSON metadata files with a prescribed schema used to sort and filter the documents in the Agent Builder Search Engine. Pre-processing currently occurs in an offline process that generates the document extractions in a 'source' Cloud Storage bucket.

- Copying document extractions from the source bucket to the staging bucket is currently a manual process not included in the Terraform configuration.
- The `t2x-api` service imports document extractions as [unstructured text plus metadata](https://cloud.google.com/generative-ai-app-builder/docs/prepare-data#storage-unstructured) from the **staging** bucket to the Agent Builder (Discovery Engine) data store.
- The authenticated principal migrating data to the staging bucket must have permission to read from the source bucket and write to the staging bucket.
- The Storage Object User role (`roles/storage.objectUser`) provides sufficient permission read from and write to both buckets.
- You can use the `gcloud` CLI with [user credentials](#migrate-document-extractions-to-the-staging-bucket-with-user-credentials) or [service account impersonation](#migrate-document-extractions-to-the-staging-bucket-using-impersonated-service-account-credentials) to copy the extractions.

## Source bucket structure
- The source bucket contains document extractions in a folder structure with a unique name for each dataset.
- In this example, the source bucket name (`$SOURCE_BUCKET`) is `uhg_data` and the dataset name is `extractions20240715`.
![Source bucket structure](assets/source_bucket.png)

## Staging bucket structure
- Data migrated to the staging bucket is organized into datasets using folders named the same as the source bucket under a top-level `source-data` folder.
- This example shows the `extractions20240715` dataset already migrated to the staging bucket.
![Staging bucket structure](assets/extractions_dataset.png)

## Migrate document extractions to the staging bucket with user credentials
```sh
export SOURCE_BUCKET='{source_extractions_bucket_name}' # replace with the source extractions bucket name
# i.e. with the source bucket URI as 'gs://source-extractions-bucket' -> 'source-extractions-bucket'
export DATASET_NAME='{source_extractions_folder_path}' # replace with the source extractions folder path
# i.e. with the full source path URI as 'gs://source-extractions-bucket/extractions20240715' -> 'extractions20240715'
export STAGING_BUCKET='{staging_bucket_name}'  # replace with the staging bucket name
# i.e. with the staging bucket URI as 'gs://t2x-staging-my-project-id' -> 't2x-staging-my-project-id'

gcloud storage cp -r "gs://$SOURCE_BUCKET/$DATASET_NAME/*" "gs://$STAGING_BUCKET/source-data/$DATASET_NAME"
```

## Migrate document extractions to the staging bucket using impersonated service account credentials
1. Create a Data Mover service account with permission to read from the **source extractions** bucket.
2. Grant the Data Mover service account the Storage Object User role on the **staging bucket** in the deployment project.
    - Add the Data Mover service account email address as the value of the `data_mover_service_account` input variable to the `bootstrap` Terraform module when [applying the configuration](#bootstrap).
    - The `bootstrap` module grants the Data Mover service account the Storage Object User role on the staging bucket IAM policy.
    - [OPTIONAL] You could instead manually (with `gcloud` or the cloud console) grant the Data Mover service account the Storage Object User (`roles/storage.objectUser`) role on the staging bucket or project level IAM policy.
3. Use `gcloud` with service account impersonation to copy vector extractions to the staging bucket.
    - Your `gcloud` authenticated user account must have the Service Account Token Creator (`roles/iam.serviceAccountTokenCreator`) role on the Data Mover service account IAM policy.

```sh
export SOURCE_BUCKET='{source_extractions_bucket_name}' # replace with the source extractions bucket name
# i.e. with the source bucket URI as 'gs://source-extractions-bucket' -> 'source-extractions-bucket'
export DATASET_NAME='{source_extractions_folder_path}' # replace with the source extractions folder path
# i.e. with the full source path URI as 'gs://source-extractions-bucket/extractions20240715' -> 'extractions20240715'
export STAGING_BUCKET='{staging_bucket_name}'  # replace with the staging bucket name
# i.e. with the staging bucket URI as 'gs://t2x-staging-my-project-id' -> 't2x-staging-my-project-id'
export DATA_MOVER_SERVICE_ACCOUNT='{data_mover_service_account_email}' # replace with the Data Mover service account email address

gcloud storage cp -r "gs://$SOURCE_BUCKET/$DATASET_NAME/*" "gs://$STAGING_BUCKET/source-data/$DATASET_NAME" --impersonate-service-account=$DATA_MOVER_SERVICE_ACCOUNT

```

([return to Test the endpoint](#test-the-endpoint))


&nbsp;
# Prepare the Discovery Engine Data Store using Cloud Workflows
([return to top](#talk-to-docs-application-deployment-with-terraform))

- Terraform provisions the `t2x-doc-ingestion-workflow`.
- It requires a single input parameter, `dataset_name`, which is the folder name in the staging bucket containing the document extractions.
    - i.e. `gs://t2x-staging-my-project-id/source-data/extractions20240715` -> `"dataset_name": "extractions20240715"`.
    - The `dataset_name` corresponds to the `$DATASET_NAME` value set in the [Stage document extractions](#7-stage-document-extractions) step.
    - Extractions must be located inside the folder:  `gs://t2x-staging-${PROJECT_ID}/source-data`
- The workflow creates a metadata file in the staging bucket and imports the document extractions to the Discovery Engine Data Store.
- The metadata file gets created in the `data-store-metadata` top-level folder in a subfolder sharing the name of the extractions dataset.
- In this example, the dataset name is `extractions20240715` and the metadata file is `metadata.jsonl`, already created in the staging bucket.
![Staging bucket structure](assets/extractions_metadata_jsonl.png)

## 1. Trigger the workflow
- Use the [Cloud Console](https://cloud.google.com/workflows/docs/executing-workflow#console) or the `trigger_workflow.sh` helper script.
- **Pass the required [runtime argument](https://cloud.google.com/workflows/docs/passing-runtime-arguments) `dataset_name` to the workflow.**
- `trigger_workflow.sh` CLI example:
```sh
<<<<<<< HEAD
export PROJECT='my-project-id' # replace with your project ID
export REGION='us-central1'
export DATASET_NAME='{source_extractions_folder_path}' # replace with the source extractions folder path
# i.e. with the full source path URI as 'gs://t2x-staging-${PROJECT_ID}/source-data/extractions20240715' -> 'extractions20240715'
=======
./terraform/scripts/trigger_workflow.sh # change the path if necessary
```
example output:
```
user@cloudshell:~/talk-to-docs (argo-genai-sa)$ ./terraform/scripts/trigger_workflow.sh
Setting environment variables...

WARNING: Property validation for compute/region was skipped.
Updated property [compute/region].

PROJECT: argo-genai-sa
REGION: us-central1
TF_VAR_project_id: argo-genai-sa
TF_VAR_terraform_service_account: terraform-service-account@argo-genai-sa.iam.gserviceaccount.com
REPO_ROOT: /home/user/talk-to-docs

Enter the name of the folder in the staging bucket containing
the extractions to import to the Agent Builder Data Store.
It will be located under the 'source-data' top-level folder.
>>>>>>> e0f76d31

dataset_name: 
extractions20240821

WARNING: This command is using service account impersonation. All API calls will be executed as [terraform-service-account@argo-genai-sa.iam.gserviceaccount.com].
WARNING: This command is using service account impersonation. All API calls will be executed as [terraform-service-account@argo-genai-sa.iam.gserviceaccount.com].
Created [ff62fee3-9d49-40f0-b5dd-57c2a9f84384].

To view the workflow status, you can use following command:
gcloud workflows executions describe ff62fee3-9d49-40f0-b5dd-57c2a9f84384 --workflow t2x-doc-ingestion-workflow --location us-central1
```

## 2. Check the progress
- View the Workflow status in the console or issue the `gcloud` command returned by `gcloud workflows execute`.
- [OPTIONAL] To wait for the workflow to complete and return results from your terminal, issue this command after executing the workflow.
```sh
gcloud workflows executions wait-last
```
- The workflow returns all metadata about the import operation when it completes.
```
user@cloudshell:~/talk-to-docs (argo-genai-sa)$ gcloud workflows executions wait-last
Using cached execution name: projects/453639229965/locations/us-central1/workflows/t2x-doc-ingestion-workflow/executions/ff62fee3-9d49-40f0-b5dd-57c2a9f84384
Waiting for execution [ff62fee3-9d49-40f0-b5dd-57c2a9f84384] to complete...done.                                                                    
argument: '{"dataset_name":"extractions20240821"}'
createTime: '2024-08-29T23:27:00.162693944Z'
duration: 362.133843868s
endTime: '2024-08-29T23:33:02.296537812Z'
labels:
  goog-terraform-provisioned: 'true'
name: projects/453639229965/locations/us-central1/workflows/t2x-doc-ingestion-workflow/executions/ff62fee3-9d49-40f0-b5dd-57c2a9f84384
result: '{"body":{"done":true,"metadata":{"@type":"type.googleapis.com/google.cloud.discoveryengine.v1alpha.ImportDocumentsMetadata","create_time":"2024-08-29T23:27:10.510189Z","failure_count":"0","success_count":"513","total_count":"513","update_time":"2024-08-29T23:32:42.852553Z"},"name":"projects/453639229965/locations/us/collections/default_collection/dataStores/data-store-test/branches/0/operations/import-documents-5755255138805193551","response":{"@type":"type.googleapis.com/google.cloud.discoveryengine.v1alpha.ImportDocumentsResponse","error_config":{"gcs_prefix":"gs://453639229965_us_import_document/errors5755255138805194029"},"error_samples":[]}},"code":200,"headers":{"Alt-Svc":"h3=\":443\";
  ma=2592000,h3-29=\":443\"; ma=2592000","Content-Length":"646","Content-Type":"application/json","Date":"Thu,
  29 Aug 2024 23:33:02 GMT","Server":"Google Frontend","Via":"1.1 google","X-Cloud-Trace-Context":"fb0d5113d428b96d69d90b94b88c490e;o=1"}}'
startTime: '2024-08-29T23:27:00.162693944Z'
state: SUCCEEDED
status:
  currentSteps:
  - routine: main
    step: return_results
workflowRevisionId: 000001-c99
```


&nbsp;
# Test the End Point
Using the `AUDIENCE` set previously, refresh the TOKEN and send request to LLM end Point:

```shell
export TOKEN=$(gcloud auth print-identity-token --impersonate-service-account=$RUN_INVOKER_SERVICE_ACCOUNT --audiences=$AUDIENCE)
```

```shell
curl -X POST -H "Authorization: Bearer ${TOKEN}" -H "Content-Type: application/json" -d '{"question": "I injured my back. Is massage therapy covered?", "member_context_full": {"set_number": "001acis", "member_id": "1234"}}' ${AUDIENCE}/respond/
```

&nbsp;
# Configure Identity-Aware Proxy
([return to top](#talk-to-docs-application-deployment-with-terraform))
- Configuring IAP for an 'External' app is only possible from the Google Cloud Console.
- Ref - [Enable IAP for Cloud Run](https://cloud.google.com/iap/docs/enabling-cloud-run)
- Ref - [Setting up your OAuth consent screen](https://support.google.com/cloud/answer/10311615)

## Steps
1. Search for Identity-Aware Proxy (or "IAP") in the Console to navigate to it, then select "Enable API". Once the API is enabled, select "Go to Identity-Aware Proxy".  
2. You will be prompted to "Configure Consent Screen". A consent screen is what is shown to a user to display which elements of their information are requested by the app and to give them a chance to agree to that or not. Select "Configure Consent Screen".

![Identity-Aware Proxy configuration](assets/configure_consent.png)

3. Select a User Type of "External" to share the app with users outside of your organization's domain. Select "Continue".

![Identity-Aware Proxy user type of External](assets/external_app.png)

4. When configuring your consent screen, identify your app with a name (ex. "Talk To Docs")  
5. Provide a user support email address (any).  
6. Under "Authorized domains" select "Add Domain" and then list the app top-level domain as Authorized domain 1.
    - i.e. if you used the hostname `app.example.com` then the top-level domain is `example.com`.
    - If you used the default domain using the `nip.io` service with a hostname like `35.244.148.105.nip.io`, then the top-level domain is `nip.io`.
7. Add your email address as the "Developer contact information" email address. Click "Save and continue". You can also click "Save and continue" on the following two screens, then on the Summary page click "Back to Dashboard."  
8. From the "OAuth consent screen" summary page, under Publishing Status, select "Publish app" and "Confirm". This will allow you to add any Google identity to which you grant the "IAP-secured Web App User" role to access the app, rather than additionally needing to add them as a test user on the OAuth consent screen.

![OAuth Consent Screen configuration](assets/app_registration.png)

9. Navigate back to the "Load Balancing" dashboard, select your load balancer, and then the Certificate name. If this is not yet ACTIVE, we will need to wait until it reaches ACTIVE status. Take a break and refresh occasionally.  
10. When the certificate is ACTIVE, navigate back to Identity-Aware Proxy by searching "IAP" at the top of the Console.  
11. Toggle on IAP protection of our backend service. The backend service may show a status of Error before you enable IAP, but enabling it should complete its configuration. You will be prompted to review configuration requirements, and then select the checkbox confirming your understanding and select "Turn On."  

![OAuth Consent Screen configuration](assets/enable_iap.png)

<<<<<<< HEAD

12. Add a Google Identity (i.e a user or group) with the "IAP-secured Web App User" role.  
13. You may see an "Error: Forbidden" message for about the first 5 minutes, but after that users with the "IAP-secured Web App User" role on the Project or IAP backend service should be able to access the app via the domain on the Load Balancer certificate plus the service path.
    - i.e. `https://app.example.com/t2x-ui/` or `https://35.244.148.105.nip.io/t2x-ui/`
    - The load balancer path requires a trailing slash `/`.
=======
12. Add a Google Identity (i.e a user or group) with the "IAP-secured Web App User" role.
    - See the [Known Issues](#errors-adding-users-to-identity-aware-proxy) section for information about "Policy updated failed" errors due to the [Domain restricted sharing Org policy](https://cloud.google.com/resource-manager/docs/organization-policy/restricting-domains#example_error_message).
13. You may see an "Error: Forbidden" message for about the first 5 minutes, but after that users with the "IAP-secured Web App User" role on the Project or IAP backend service should be able to access the app via the domain on the Load Balancer certificate.
    - i.e. `https://app.example.com` or `https://35.244.148.105.nip.io`
>>>>>>> e0f76d31


&nbsp;
# REFERENCE INFORMATION


&nbsp;
# Rollbacks
([return to top](#talk-to-docs-application-deployment-with-terraform))

## Option 1: Use the Cloud Console to switch Cloud Run service traffic to a different revision
### **THIS WILL CHANGE STATE OUTSIDE OF TERRAFORM CONTROL**
- Navigate to the Cloud Run service in the Cloud Console.
- Click the 'Revisions' tab.
- Click 'MANAGE TRAFFIC'.
- Select the target revision and traffic percentage (100% to rollback completely to another revision).
- Click 'SAVE'.

## Option 2: Rollback to a different Docker image using Terraform
- Identify the rollback target Docker image.
- Pass the target image name and tag to the `docker_image` [input variable](https://developer.hashicorp.com/terraform/language/values/variables#assigning-values-to-root-module-variables) in the `t2x-app/main` root module.
    - Use a `.tfvars` file, the `-var` command line argument, or the `TF_VAR_` [environment variable](https://developer.hashicorp.com/terraform/language/values/variables#environment-variables).
- Apply the Terraform configuration to update the Cloud Run service to the rollback target.

### Example: select an image by digest or tag from Artifact Registry.
- Set the project ID and service account environment variables.
```sh
source ./terraform/scripts/set_variables.sh
```

- Initialize the Terraform `main` module configuration with the remote state by passing required arguments to the partial backend.
```sh
tf init -backend-config="bucket=terraform-state-${PROJECT}" -backend-config="impersonate_service_account=terraform-service-account@${PROJECT}.iam.gserviceaccount.com"
```

- Set the Terraform input environment variables to the target image names.
```sh
export TF_VAR_docker_image_api="us-central1-docker.pkg.dev/argo-genai-sa/talk-to-docs/t2x-api@sha256:4f2092b926b7e9dc30813e819bb86cfa7d664eede575539460b4a68bbd4981e1"
export TF_VAR_docker_image_ui="us-central1-docker.pkg.dev/argo-genai-sa/talk-to-docs/t2x-ui:latest"
```

- Apply the Terraform configuration to update the Cloud Run service to the target image.
```sh
tf apply
```


&nbsp;
# Execute Terraform to apply infrastructure-only changes to the `bootstrap` or `main` module.
([return to top](#talk-to-docs-application-deployment-with-terraform))

Applying the resources from the `bootstrap` module is a one-time setup for a new project. You can re-run it, for example, to add or enable additional APIs to support future development. You can apply infrastructure-only changes to the `main` module to update cloud resources without rebuilding the Docker images (and without using Cloud Build). If you don't provide docker image names as input variables, the `main` retrieves the last-deployed Docker images from the module state and reuses them in the Cloud Run services.

1. Source the `set_variables.sh` script to configure the shell environment (provides variables including `PROJECT` and `REPO_ROOT`). Refer to the [Prerequisites](#prerequisites) section for details on configuring the `gcloud` CLI.
```sh
source ./terraform/scripts/set_variables.sh # change the path if necessary
```

2. Initialize the Terraform `main` or `bootstrap` module using a [partial backend configuration](https://developer.hashicorp.com/terraform/language/settings/backends/configuration#partial-configuration).
    - See the [Terraform Backends](#terraform-backends) section for more information.
    - You might need to [reconfigure the backend](#reconfiguring-a-backend) if you've already initialized the module.
```sh
cd $REPO_ROOT/terraform/main # or cd $REPO_ROOT/terraform/bootstrap
tf init -backend-config="bucket=terraform-state-${PROJECT}" -backend-config="impersonate_service_account=terraform-service-account@${PROJECT}.iam.gserviceaccount.com"
```

3. Apply the Terraform configuration to provision the cloud resources.
```sh
tf apply
```


&nbsp;
# Prepare the Discovery Engine Data Store 'manually' using HTTP.
([return to top](#talk-to-docs-application-deployment-with-terraform))

## 1. Create metadata
- Call the `create-metadata` endpoint on the `t2x-api` service to create a `metadata.jsonl` file in the staging bucket.
- `AUDIENCE` is the Cloud Run Custom Audience configured by the Terraform `main` module.
- `SERVICE_ACCOUNT` is any service account with the `roles/run.invoker` IAM role on the `t2x-api` Cloud Run service.
- The caller must have the `roles/iam.serviceAccountTokenCreator` role on `SERVICE_ACCOUNT`.
- Edit the `data.json` file with the required values for the target project/environment.
    - `branch` - the Agent Builder Data Store branch name. Leave as `default_branch`.
    - `bucket_name` - the staging bucket name. i.e., `t2x-staging-my-project-id`.
    - `collection` - the Data Store collection name. Leave as `default_collection`.
    - `company_name` - the company name used in the Agent Builder Search Engine.
    - `data_store_id` - the Data Store ID. **Must match the `vais_data_store` value in `llm.yaml`**.
    - `dataset_name` - the dataset name of the document extractions. i.e., `extractions20240715`. Same as the $DATASET_NAME value set in the [Stage document extractions](#stage-document-extractions) step.
    - `engine_id` - the Search Engine ID. **Must match the `vais_engine_id` value in `llm.yaml`**.
    - `location` - the discoveryengine API location. **Must match the `vais_location` value in `llm.yaml`**. One of `us`, `eu`, or `global`.
    - `metadata_filename` - the metadata file name. Leave as `metadata.jsonl`.
    - `metadata_folder` - the name of the staging bucket folder to receive the metadata JSONL file. Leave as `data-store-metadata`.
    - `source_folder` - the name of the staging bucket folder containing document extraction files. Will be `source-data` after completing the steps in [Stage document extractions](#stage-document-extractions).

```sh
export PROJECT='my-project-id' # replace with your project ID
export AUDIENCE='https://demoapp.example.com/t2x-api' # replace with the Cloud Run Custom Audience (uses load balancer domain or nip.io domain plus the Cloud Run service name)
# [OPTIONAL] Get the custom audience from the Terraform main module output -> export AUDIENCE=$(tf output -raw custom_audiences[0])
export RUN_INVOKER_SERVICE_ACCOUNT="run-invoker-service-account@${PROJECT}.iam.gserviceaccount.com" # use any service account with the roles/run.invoker role on the t2x-api Cloud Run service that you can impersonate (requires the caller to have the roles/iam.serviceAccountTokenCreator role on the service account)
export TOKEN=$(gcloud auth print-identity-token --impersonate-service-account=$RUN_INVOKER_SERVICE_ACCOUNT  --audiences=$AUDIENCE)

# Edit the values in data.json - below is an example only
cat << EOF > data.json
{
    "branch": "default_branch",
    "bucket_name": "t2x-staging-$PROJECT",
    "collection": "default_collection",
    "company_name": "ACME Corp",
    "data_store_id": "data-store-docs",
    "dataset_name": "extractions20240715",
    "engine_id": "search-engine-docs",
    "location": "us",
    "metadata_filename": "metadata.jsonl",
    "metadata_folder": "data-store-metadata",
    "source_folder": "source-data"
}
EOF

curl -X POST -H "Authorization: Bearer ${TOKEN}" -H "Content-Type: application/json" -d @data.json "${AUDIENCE}/create-metadata"
```

## 2a. [OPTIONAL] Purge documents
- Call the `purge-documents` endpoint on the `t2x-api` service to clear the Discovery Engine data store before importing new documents.
```sh
curl -X POST -H "Authorization: Bearer ${TOKEN}" -H "Content-Type: application/json" -d @data.json "${AUDIENCE}/purge-documents"
```

## 2b. Import documents
- Call the `import-documents` endpoint on the `t2x-api` service to import document extractions from the staging bucket to the Discovery Engine data store.
```sh
curl -X POST -H "Authorization: Bearer ${TOKEN}" -H "Content-Type: application/json" -d @data.json "${AUDIENCE}/import-documents"
```

- Store the long-running operation name from the `import-documents` response in the environment.
```sh
export LRO_NAME='projects/{project_number}/locations/{location}/collections/{collection}/dataStores/{data_store_id}/branches/{branch}/operations/import-documents-12345678901234567890'
```

## 3. Verify the operation
- Call the `get-operation` endpoint to check the document import progress.
- The response includes `"done": "true"` when the operation completes.
```sh
export LOCATION='us'
curl -X GET -H "Authorization: Bearer ${TOKEN}" "${AUDIENCE}/get-operation?location=${LOCATION}&operation_name=${LRO_NAME}"
```


&nbsp;
# Security
([return to top](#talk-to-docs-application-deployment-with-terraform))

## **Least privilege Service Account roles**
Assign the [minimum required permissions](https://cloud.google.com/iam/docs/using-iam-securely#least_privilege) to the T2X service account using these IAM roles:
- `roles/aiplatform.user`
- `roles/bigquery.dataEditor`
- `roles/bigquery.user`
- `roles/gkemulticloud.telemetryWriter`
- `roles/storage.objectUser`

Assign specific Admin roles for the Terraform provisioning service account:
- Artifact Registry Administrator (`roles/artifactregistry.admin`)
- BigQuery Admin (`roles/bigquery.admin`)
- Cloud Build Editor (`roles/cloudbuild.builds.editor`)
- Cloud Memorystore Redis Admin (`roles/redis.admin`)
- Cloud Run Admin (`roles/run.admin`)
- Compute Admin (`roles/compute.admin`)
- Discovery Engine Admin (`roles/discoveryengine.admin`)
- DNS Admin (`roles/dns.admin`)
- Project IAM Admin (`roles/resourcemanager.projectIamAdmin`)
- Security Admin (`roles/iam.securityAdmin`) - required to [set IAM policies on DNS Managed Zones](https://cloud.google.com/dns/docs/zones/iam-per-resource-zones#expandable-1)
- Service Account Admin (`roles/iam.serviceAccountAdmin`)
- Service Account User (`roles/iam.serviceAccountUser`) - required to [attach service accounts to resources](https://cloud.google.com/iam/docs/attach-service-accounts)
- Service Usage Admin (`roles/serviceusage.serviceUsageAdmin`)
- Storage Admin (`roles/storage.admin`)
- Vertex AI Administrator (`roles/aiplatform.admin`)
- Workflows Admin (`roles/workflows.admin`)

## **[Service account impersonation](https://cloud.google.com/iam/docs/service-account-impersonation)**
Instead of creating and managing Service Account keys for authentication, this code uses an [impersonation pattern for Terraform](https://cloud.google.com/blog/topics/developers-practitioners/using-google-cloud-service-account-impersonation-your-terraform-code) to fetch access tokens on behalf of a Google Cloud IAM Service Account.

- Grant the caller (a Google user account or group address) permission to generate [short-lived access tokens](https://cloud.google.com/iam/docs/create-short-lived-credentials-direct) on behalf of the targeted service account.
    - The caller needs the Account Token Creator role (`roles/iam.serviceAccountTokenCreator`) or a custom role with the `iam.serviceAccounts.getAccessToken` permission that applies to the Terraform provisioning service account.
    - Create a [role binding on the Service Account resource](https://cloud.google.com/iam/docs/manage-access-service-accounts#single-role) instead of the project IAM policy to [minimize the scope of the permission](https://cloud.google.com/iam/docs/best-practices-service-accounts#project-folder-grants).
    - Perhaps counterintuitively, the primitive Owner role (`roles/owner`) does NOT include this permission.
```sh
export MEMBER='user:{your-username@example.com}' # replace '{your-username@example.com}' from 'user:{your-username@example.com}' with your Google user account email address
# Example to add a group -> export MEMBER='group:devops-group@example.com'

gcloud iam service-accounts add-iam-policy-binding "terraform-service-account@${PROJECT}.iam.gserviceaccount.com" --member=$MEMBER --role="roles/iam.serviceAccountTokenCreator"
```
- Use the `google_service_account_access_token` [Terraform data source](https://registry.terraform.io/providers/hashicorp/google/latest/docs/data-sources/service_account_access_token) to generate short-lived credentials [instead of service account keys](https://cloud.google.com/iam/docs/best-practices-for-managing-service-account-keys#alternatives).


## **Data encryption**:
- [Default encryption at rest](https://cloud.google.com/docs/security/encryption/default-encryption) for storage buckets and disk images.
- [Default encryption in transit](https://cloud.google.com/docs/security/encryption-in-transit#connectivity_to_google_apis_and_services) for GCE connections to Cloud Storage and other Google APIs. 


&nbsp;
# Observability
([return to top](#talk-to-docs-application-deployment-with-terraform))

## Monitor and troubleshoot the T2X application deployment with Cloud Logging and Cloud Monitoring.
- Log filters to view T2X application logs
```
resource.type = "cloud_run_revision"
resource.labels.service_name = "t2x-api"
resource.labels.location = "us-central1"
 severity>=DEFAULT
```


&nbsp;
# Terraform Overview
([return to top](#talk-to-docs-application-deployment-with-terraform))

This repository contains Terraform modules to deploy the T2X application and supporting resources in Google Cloud. This overview document provides general instructions to initialize a Terraform workspace/environment, set up a backend configuration and bucket for storing Terraform state, and lists some known issues.


- [Terraform command alias](#terraform-command-alias)
- [Initialize](#initialize)
- [Workspaces](#workspaces)
- [Terraform Backends](#terraform-backends)
- [Flexible Backends - Partial Configuration](#flexible-backends---partial-configuration)
- [Reconfiguring a Backend](#reconfiguring-a-backend)
- [Plan and Apply](#plan-and-apply)
- [Known issues](#known-issues)


## Terraform command alias
Commands in this repository assume `tf` is an [alias](https://cloud.google.com/docs/terraform/best-practices-for-terraform#aliases) for `terraform` in your shell.

## Initialize
The Terraform working directory must be [initialized](https://developer.hashicorp.com/terraform/cli/init) to set up configuration files and download provider plugins.
```sh
# Initialize the working directory.
tf init
```

## Workspaces
[Terraform workspaces](https://developer.hashicorp.com/terraform/cli/workspaces) allow separation of environments so each is managed in a unique state file.

```sh
# View the active and available workspaces (Terraform starts with only the 'default' workspace).
tf workspace list

# Set an environment variable for the deployment environment/workspace name.
export ENVIRONMENT='sandbox'

# Create an environment-specific workspace.
tf workspace new $ENVIRONMENT

# Choose a workspace.
tf workspace select default

# Select a workspace or create it if it doesn't exist.
tf workspace select -or-create nonprod
```

## Terraform Backends
Using a local backend doesn't require additional configuration. A [Cloud Storage backend](https://developer.hashicorp.com/terraform/language/settings/backends/configuration) requires these prerequisites:
- The GCS backend bucket must already exist - Terraform will not create it at `init`.
Example (edit with your actual project and bucket name):
```sh
gcloud storage buckets create gs://my-terraform-bucket --project=my-project --uniform-bucket-level-access
```
- The caller or impersonated service account needs permission to read and write to the bucket.
- Define a GCS backend in the `terraform.backend` block.

```terraform
terraform {
  backend "gcs" {
    bucket                      = "my-terraform-bucket"
    impersonate_service_account = "terraform-service-account@my-project-id..iam.gserviceaccount.com"
    prefix                      = "terraform_state/"
  }
  required_providers {
    google = {
      source  = "hashicorp/google"
      version = "5.25.0"
    }
  }
  required_version = ">= 0.13"
}
```

## Flexible Backends - Partial Configuration
- Backend declaration can't accept input variables or use expansion/interpolation because Terraform loads the backend config before anything else.
- A [partial configuration](https://developer.hashicorp.com/terraform/language/settings/backends/configuration#partial-configuration) in the `terraform.backend` block allows flexible backend definition for multiple environments.
- Partial configurations allow you to include some attributes in the `terraform.backend` block and pass the rest from another source.
- Options for supplying backend configuration arguments include a file, command-line key/value arguments, [environment variables](https://developer.hashicorp.com/terraform/cli/config/environment-variables), or interactive prompts.
- Define the remaining backend details in a dedicated `*.gcs.tfbackend` file, i.e. `backend_sandbox.gcs.tfbackend` and pass it's path as a command-line argument to separate backends per environment. (Hashicorp docs recommend a `*.backendname.tfbackend` naming convention, but Terraform will accept any correctly-formatted file. IDE syntax highlighting and linting might not pick up `.tfbackend` files.)

### Partial backend configuration example:
`backend.tf`:
```hcl
terraform {
  backend "gcs" {
    prefix = "bootstrap"
  }
  required_providers {
    google = {
      source  = "hashicorp/google"
      version = ">=5.25.0"
    }
  }
  required_version = ">= 0.13"
}

```

- Example 1 - initialize a partial backend using an environment-specific backend configuration file:
```sh
# Create a workspace-specific backend configuration file for the Google Cloud Storage backend.
cat << EOF > backend_$ENVIRONMENT.gcs.tfbackend
bucket                      = "terraform-state-my-project-id"
impersonate_service_account = "terraform-service-account@my-project-id.iam.gserviceaccount.com"
EOF

# Initialize the remote state
tf init -backend-config="backend_$ENVIRONMENT.gcs.tfbackend"
```

- Example 2 - initialize a partial backend using command-line arguments:
```sh
tf init -backend-config="bucket=terraform-state-my-project-id" -backend-config="impersonate_service_account=terraform-service-account@my-project-id.iam.gserviceaccount.com"
```


## Reconfiguring a Backend
To force Terraform to use a new backend without [migrating](https://spacelift.io/blog/terraform-migrate-state) state data from an existing backend, [initialize](https://developer.hashicorp.com/terraform/cli/commands/init#backend-initialization) with the `-reconfigure` flag. The existing state in the old backend is left unchanged and not copied to the new backend.
```sh
tf init -reconfigure -backend-config="backend_$ENVIRONMENT.gcs.tfbackend
```

## Plan and Apply
Terraform requires declared or default values for [input variables](https://developer.hashicorp.com/terraform/language/values/variables#assigning-values-to-root-module-variables). For example, variables defined in `.tfvars` files to separate environments.

```sh
# Define environment-specific variables in a .tfvars file
cat << EOF > vars_$ENVIRONMENT.tfvars
project_id                = "my-project"
terraform_service_account = "terraform-sa@my-project.iam.gserviceaccount.com"
terraform_bucket_name     = "my-terraform-bucket"
region                    = "us-central1"
zone                      = "us-central1-a"
EOF

# View the Terraform plan.
tf plan -var-file="vars_$ENVIRONMENT.tfvars"

# Apply changes.
tf apply -var-file="vars_$ENVIRONMENT.tfvars"

```


&nbsp;
# Known issues
([return to top](#talk-to-docs-application-deployment-with-terraform))

## Errors adding users to Identity-Aware Proxy
### Problem
When [adding members to the IAP-secured backend service](#configure-identity-aware-proxy), a [Domain restricted sharing Org policy](https://cloud.google.com/resource-manager/docs/organization-policy/restricting-domains) causes an error message like this:\
![Policy update failed](assets/drs_error.png)\

### Solution
1. [Edit the policy](https://cloud.google.com/resource-manager/docs/organization-policy/creating-managing-policies#creating_and_editing_policies) to temporarily disable it.
2. Add the members to IAP-protected backend service IAM policy.
3. Re-enable the policy.

## Inconsistent Terraform plan
### Problem
The Terraform Google provider sometimes returns an inconsistent plan during `apply` operations.

Example:
```
│ Error: Provider produced inconsistent final plan
│ 
│ When expanding the plan for google_compute_region_backend_service.t2x_backend_api to include new values learned so far during apply, provider "registry.terraform.io/hashicorp/google" produced an invalid new value for
│ .backend: planned set element cty.ObjectVal(map[string]cty.Value{"balancing_mode":cty.StringVal("UTILIZATION"), "capacity_scaler":cty.NumberIntVal(1), "description":cty.StringVal(""), "failover":cty.UnknownVal(cty.Bool),
│ "group":cty.UnknownVal(cty.String), "max_connections":cty.NullVal(cty.Number), "max_connections_per_endpoint":cty.NullVal(cty.Number), "max_connections_per_instance":cty.NullVal(cty.Number),
│ "max_rate":cty.NullVal(cty.Number), "max_rate_per_endpoint":cty.NullVal(cty.Number), "max_rate_per_instance":cty.NullVal(cty.Number), "max_utilization":cty.MustParseNumberVal("0.8")}) does not correlate with any element
│ in actual.
│ 
│ This is a bug in the provider, which should be reported in the provider's own issue tracker.
```

### Solution
You can usually ignore the error messages because the resources get successfully created or updated. If the error persists, try running `terraform apply` again or refer to the provider's documentation.

## Errors reading or editing Terraform resources
### Problem
Intermittent connectivity issues (for example, while using a VPN) can cause unresponsiveness during `plan` or `apply` operations.

Example:
```
│ Error: Error when reading or editing RedisInstance "projects/my-project/locations/us-central1/instances/my-redis-instance": Get "https://redis.googleapis.com/v1/projects/my-project/locations/us-central1/instances/my-redis-instance?alt=json": write tcp [fe80::ca4b:d6ff:fec7:8a11%utun1]:59235->[2607:f8b0:4009:809::200a]:443: write: socket is not connected
│ 
│   with google_redis_instance.default,
│   on redis.tf line 79, in resource "google_redis_instance" "default":
│   79: resource "google_redis_instance" "default" {
│ 
╵
```

### Solution
Retry the operation to clear the error. If the error persists, check your network or VPN connection and try again.<|MERGE_RESOLUTION|>--- conflicted
+++ resolved
@@ -114,55 +114,28 @@
 chmod +x terraform/scripts/trigger_workflow.sh # change the path if necessary
 ```
 
-<<<<<<< HEAD
-
-## 1. Initialize
-- Install the [Google Cloud SDK](https://cloud.google.com/sdk/docs/install).
-- Authenticate.
-```sh
-gcloud auth login
+- **Commands in this repository assume `tf` is an [alias](https://www.man7.org/linux/man-pages/man1/alias.1p.html) for `terraform` in your shell.**
+```sh
+alias tf='terraform'
 ```
 
 - Set the default project. Wait up to a few minutes and try again if you encounter an error shortly after enabling the Service Usage API.
-```sh
-export PROJECT='my-project-id' # replace with your project ID
-gcloud config set project $PROJECT
-```
-
-- Enable the Service Usage, IAM, and Service Account Credentials APIs.
-```sh
-gcloud services enable serviceusage.googleapis.com iam.googleapis.com iamcredentials.googleapis.com
-```
-
-- Create [Application Default Credentials](https://cloud.google.com/docs/authentication/provide-credentials-adc)
-=======
-- **Commands in this repository assume `tf` is an [alias](https://www.man7.org/linux/man-pages/man1/alias.1p.html) for `terraform` in your shell.**
-```sh
-alias tf='terraform'
-```
-
 ### OPTION 1: Deploying from [Google Cloud Shell](https://cloud.google.com/shell/docs/using-cloud-shell):
 
 - Your user account (`core.account`) and default project (`core.project`) should already be set up in the Cloud Shell environment.
 - Confirm your `gcloud` configuration.:
->>>>>>> e0f76d31
 ```sh
 gcloud config list --format=yaml
 ```
-Example output:
-```yaml
-accessibility:
-  screen_reader: 'True'
-component_manager:
-  disable_update_check: 'True'
-compute:
-  gce_metadata_read_timeout_sec: '30'
-core:
-  account: project-owner@example.com
-  disable_usage_reporting: 'False'
-  project: my-project-id
-metrics:
-  environment: devshell
+
+- Enable the Service Usage, IAM, and Service Account Credentials APIs.
+```sh
+gcloud services enable serviceusage.googleapis.com iam.googleapis.com iamcredentials.googleapis.com
+```
+
+- Create [Application Default Credentials](https://cloud.google.com/docs/authentication/provide-credentials-adc)
+```sh
+gcloud auth application-default login
 ```
 
 - [OPTIONAL] Set the default compute region (`compute.region`). The helper script will default to 'us-central1' if your `gcloud` configuration does not specify a region.
@@ -252,7 +225,6 @@
 Use the [`gcloud CLI`](https://cloud.google.com/build/docs/running-builds/submit-build-via-cli-api) with [build config files](https://cloud.google.com/build/docs/configuring-builds/create-basic-configuration) to plan and deploy project resources.
 
 ## 1. Configure `gen_ai/llm.yaml`.
-<<<<<<< HEAD
 Fill in following parameters accordingly:
 - `dataset_name` - the BigQuery dataset that will store T2X logs.
 - `customer_name` - the company name used in the Agent Builder Search Engine.
@@ -263,14 +235,11 @@
 Verify/Change parameters if needed:
 - `bq_project_id` - leave as `null`: ensures all API clients use Application Default Credentials with resources in the same project.
 - `memory_store_ip` - the Memorystore Redis host - should always be `redis.t2xservice.internal`.
-=======
-- `bq_project_id` - leave as `null` to ensure all API clients use Application Default Credentials with resources in the same project.
 - `dataset_name` - the BigQuery dataset that will store T2X logs.
 - `memory_store_ip` - leave as `redis.t2xservice.internal` when using private DNS configured with Terraform (optionally set to a manually-provisioned Redis instance IP address during local development).
 - `customer_name` - the company name used in the Agent Builder Search Engine.
 - `vais_data_store` - the Agent Builder Data Store ID (only use `null` during local development to cause the talk-to-docs application to create a new data store at startup).
 - `vais_engine_id` - the Agent Builder Search Engine ID (only use `null` during local development to cause the talk-to-docs application to create a new search engine at startup).
->>>>>>> e0f76d31
 - `vais_location` - the location for discoveryengine API (Agent Builder) resources, one of us, eu, or global
 
 ## 2. [OPTIONAL] Configure a domain name [input variable](https://developer.hashicorp.com/terraform/language/values/variables#assigning-values-to-root-module-variablesvalues) value in `terraform/main/vars.auto.tfvars`.
@@ -334,7 +303,6 @@
 # Test the endpoint
 ([return to top](#talk-to-docs-application-deployment-with-terraform))
 
-<<<<<<< HEAD
 - Verify the TLS certificate is active and the endpoint is reachable using `curl`.
 - *It may take some more time after the certificate reaches ACTIVE Managed status before the endpoint responds with success. It may throw an SSLError due to mismatched client and server protocols until changes propagate.*
 - [Authenticate](https://cloud.google.com/run/docs/authenticating/service-to-service) using a service account and the [Cloud Run custom audience](https://cloud.google.com/run/docs/configuring/custom-audiences) to generate an ID token.
@@ -351,7 +319,6 @@
 export RUN_INVOKER_SERVICE_ACCOUNT="run-invoker-service-account@${PROJECT}.iam.gserviceaccount.com" # replace with the run invoker service account email address
 export TOKEN=$(gcloud auth print-identity-token --impersonate-service-account=$RUN_INVOKER_SERVICE_ACCOUNT --audiences=$AUDIENCE)
 curl -X GET -H "Authorization: Bearer ${TOKEN}" "${AUDIENCE}/health"
-=======
 - Verify the TLS certificate is active and the endpoint is reachable using the `test_endpoint.sh` helper script.
     - The script [authenticates](https://cloud.google.com/run/docs/authenticating/service-to-service) using a service account and the [Cloud Run custom audience](https://cloud.google.com/run/docs/configuring/custom-audiences) to [generate an ID token](https://cloud.google.com/docs/authentication/get-id-token#impersonation)
 - The server responds with a 200 status code and `{"status":"ok"}` if the endpoint is reachable and the TLS certificate is active.
@@ -360,7 +327,6 @@
 - [OPTIONAL] Consider skipping to the [Stage document extractions](#stage-document-extractions) step first then return here to test the endpoint after allowing time for DNS propagation.
 ```sh
 ./terraform/scripts/test_endpoint.sh # change the path if necessary
->>>>>>> e0f76d31
 ```
 
 
@@ -442,12 +408,10 @@
 - **Pass the required [runtime argument](https://cloud.google.com/workflows/docs/passing-runtime-arguments) `dataset_name` to the workflow.**
 - `trigger_workflow.sh` CLI example:
 ```sh
-<<<<<<< HEAD
 export PROJECT='my-project-id' # replace with your project ID
 export REGION='us-central1'
 export DATASET_NAME='{source_extractions_folder_path}' # replace with the source extractions folder path
 # i.e. with the full source path URI as 'gs://t2x-staging-${PROJECT_ID}/source-data/extractions20240715' -> 'extractions20240715'
-=======
 ./terraform/scripts/trigger_workflow.sh # change the path if necessary
 ```
 example output:
@@ -467,7 +431,6 @@
 Enter the name of the folder in the staging bucket containing
 the extractions to import to the Agent Builder Data Store.
 It will be located under the 'source-data' top-level folder.
->>>>>>> e0f76d31
 
 dataset_name: 
 extractions20240821
@@ -556,18 +519,15 @@
 
 ![OAuth Consent Screen configuration](assets/enable_iap.png)
 
-<<<<<<< HEAD
 
 12. Add a Google Identity (i.e a user or group) with the "IAP-secured Web App User" role.  
 13. You may see an "Error: Forbidden" message for about the first 5 minutes, but after that users with the "IAP-secured Web App User" role on the Project or IAP backend service should be able to access the app via the domain on the Load Balancer certificate plus the service path.
     - i.e. `https://app.example.com/t2x-ui/` or `https://35.244.148.105.nip.io/t2x-ui/`
     - The load balancer path requires a trailing slash `/`.
-=======
 12. Add a Google Identity (i.e a user or group) with the "IAP-secured Web App User" role.
     - See the [Known Issues](#errors-adding-users-to-identity-aware-proxy) section for information about "Policy updated failed" errors due to the [Domain restricted sharing Org policy](https://cloud.google.com/resource-manager/docs/organization-policy/restricting-domains#example_error_message).
 13. You may see an "Error: Forbidden" message for about the first 5 minutes, but after that users with the "IAP-secured Web App User" role on the Project or IAP backend service should be able to access the app via the domain on the Load Balancer certificate.
     - i.e. `https://app.example.com` or `https://35.244.148.105.nip.io`
->>>>>>> e0f76d31
 
 
 &nbsp;
