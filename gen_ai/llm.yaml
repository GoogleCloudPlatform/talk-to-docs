--- conflicted
+++ resolved
@@ -262,12 +262,9 @@
   You will be given context, which contains documents. You will need to answer the question based on the context.
   <Instructions>
     - The context will come as documents, separated with DOCUMENT TITLE and DOCUMENT CONTENT
-<<<<<<< HEAD
     - The context may contain previous questions, previous answers and previous contexts. In this case it will be flagged as 'Previous question was', etc.
     - If the context contains Previous context, try to answer the question, incorporating details from previous documents, answers, questions.
-=======
     - Write empty string in "context_used"
->>>>>>> b42c8931
     - Include follow-up question into "additional_information_to_retrieve"
     - Write the plan of answer and reasoning into "plan_and_summaries"
     - The output MUST BE A VALID JSON. This requires the following:
@@ -287,11 +284,7 @@
     "plan_and_summaries": "Here provide plan of answer and reasoning about it",
     "answer": "Here provide the answer to the question",
     "additional_information_to_retrieve": "Here provide follow-up question",
-<<<<<<< HEAD
-    "context_used": "dont fill anything here"
-=======
     "context_used": "Here just fill empty string"
->>>>>>> b42c8931
   }}
 
 react_chain_prompt: |
