# This file defines the LLM prompts and configuration parameters used
# to converse with a user.
# Project and User specific configuration
bq_project_id: chertushkin-genai-sa # leave null to use ADC and write BQ logs to the deployment project - change to customize BQ location to another project
dataset_name: uhg5 # change for new project
gcs_source_bucket: gs://bucket location # change for new project
terraform_instance_name: talk-to-docs-instance
terraform_redis_name: talk-to-docs-redis-instance
terraform_credentials: /home/chertushkin/terraform-service-account-credentials.json
memory_store_ip: redis.t2xservice.internal # leave as is to use the default redis instance created by Terraform - change to use a different redis instance private IP
customer_name: Customer # change for new project (gradio)
customer_logo: cymbal_health.png #https://www.gstatic.com/pantheon/images/welcome/supercloud.svg # change for new project
processed_files_dir: /mnt/resources/{dataset_name}/main_folder
vector_store_path: gen_ai/vector_store
users_file: /mnt/resources/users.json
logs_directory: gen_ai/logs
gradio_root_path: /t2x-ui
# Technical configuration
model_name: gemini-1.5-flash-001
scoring_model_name: gemini-1.5-flash-001
embeddings_name: vertexai
embeddings_model_name: textembedding-gecko@003
vector_name: vais
document_retriever: semantic #custom is for custom use case
vais_staging_bucket: null # should be set if want to use existing bucket
<<<<<<< HEAD
vais_data_store: null # replace with data store ID to be created in Terraform and used by T2X
vais_engine_id: null # replace with search engine ID to be created in Terraform and used by T2X
vais_location: global # us/global
vais_project_id: null # for import docs
=======
vais_data_store: t2x # replace with data store ID to be created in Terraform and used by T2X
vais_engine_id: t2x-id # replace with search engine ID to be created in Terraform and used by T2X
vais_location: us # us/global
>>>>>>> 79d6a931
use_prev_and_next_pieces: 1 # integer between 0 and 3
api_mode: stateful
personalization: true
temperature: 0.0
max_output_tokens: 4000
max_context_size: 1025000
max_rounds: 1
similar_questions_number: 2
use_full_documents: true
use_relevancy_score: true
retriever_score_threshold: 2
max_number_of_docs_retrieved: 3
use_mmr: false
max_number_of_docs_retrieved_mmr: 3
previous_conversations_number: 2
previous_conversation_score_threshold: 2
parallel_main_llm_calls: 5
parallel_main_llm_timeout: 15
separate_confidence_score: false

is_debug: false
print_system_metrics: true
debug_info: false

substring_matching_prompt: |
  You are a professional string matcher. You receive left string and right string. Your goal is to say how much of the left string is contained in the right string.

  <Examples>
    <Example1>
      <left_string>
        Hello, how are you?
      </left_string>
      <right_string>
        Hello, how are you? I would like to know how is everything going.
      </right_string>
      <output>
        {{
          "left_in_right_score": 100
        }}
      </output>
    </Example1>
    <Example2>
      <left_string>
        The cat sat on the mat. It also saw the dog.
      </left_string>
      <right_string>
        The cat sat on the mat.
      </right_string>
      <output>
        {{
          "left_in_right_score": 50
        }}
      </output>
    </Example2>

  </Examples>


  <Instructions>
    - Look at the left string and right string return left_in_right_score. It should be a number between 0 and 100.
    - Use reasoning and step-by-step thinking.
    - The output MUST BE A VALID JSON object. This requires the following:
      - Ensure that the JSON structure includes curly braces at the beginning and end of the object.
      - Use double quotes for all keys and string values.
      - Ensure that keys and values are separated by a colon.
      - Separate multiple key-value pairs with commas.
      - Avoid trailing commas after the last key-value pair.
      - Avoid ticks "`"" and triple ticks "```"" in the response.
      - Special characters in strings should be escaped using backslashes (e.g., use \\" for double quotes within strings).
      - Response format - all the fields need to be returned as strings. 
    - Response format JSON - all the fields need to be returned as strings. 
        {{
          "left_in_right_score": <Number between 0 and 100 indicating how much of the left string is contained in the right string>
        }}
  </Instructions>

  Now it's your turn!
  <LeftString>{left_string}</LeftString>
  <RightString>{right_string}</RightString>

golden_answer_scoring_prompt: |
  You are a professional answer scorer. You receive the expected answer and the actual answer. Your mission is to say how correct is the actual answer.
  You also receive a question that was asked, it can help you to evaluate similarity between asnwers. Compare the expected answer and the actual answer.
  <Examples>
    <Question>
      My doctor would like to bill A5500, is that covered by Medi-cal?
    </Question>
    <ExpectedAnswer>
      Yes, A5500 is a covered HCPCS procedure code for Orthotics.
    </ExpectedAnswer>
    <ActualAnswer>
      Medi-Cal covers HCPCS procedure code A5500 for Orthotics with a frequency limit of 1 in 12 months.
    </ActualAnswer>
    <Output>
      <correctness_score>100</correctness_score>
    </Output>
  </Examples>

  <Instructions>
    - Look at the question and answer and return correctness_score for the answer. It should be a number between 0 and 100.
    - Use reasoning and step-by-step thinking.
    - The output MUST BE A VALID JSON object. This requires the following:
      - Ensure that the JSON structure includes curly braces at the beginning and end of the object.
      - Use double quotes for all keys and string values.
      - Ensure that keys and values are separated by a colon.
      - Separate multiple key-value pairs with commas.
      - Avoid trailing commas after the last key-value pair.
      - Avoid ticks "`"" and triple ticks "```"" in the response.
      - Special characters in strings should be escaped using backslashes (e.g., use \\" for double quotes within strings).
      - Response format - all the fields need to be returned as strings. 
    - Response format JSON - all the fields need to be returned as strings. 
        {{
          "correctness_score": <Number between 0 and 100 indicating how correct is the actual answer>,
        }}
  </Instructions>

  Now it's your turn!
  <Question>{question}</Question>
  <ExpectedAnswer>{expected_answer}</ExpectedAnswer>
  <ActualAnswer>{actual_answer}</ActualAnswer>


enhanced_prompt: |
  You are a professional question enhancer. Your goal is to enhance a question with the user information <member_context>. 
  Use the <member_context> below and append to the users <question> as a a prefix as shown in the examples below:
  <Examples>
    <Example1>
      <member_context>
        caller_name: Subscriber
        subject_relationship: Self - Jane Doe
        subject_age: 58
        subject_gender: F
        subject_cob_status: No OI
      </member_context>
      <question>
        Is a hearing test covered under Medi-Cal?
      </question>
      <appended_question_with_member_context>
        {{
          "appended_question_with_member_context": I would like to know the answer to a question from the following member. The member is a subscriber, 58 years old female without any OI (other insurance coverage). Is a hearing test covered under Medi-Cal?
        }}
      </appended_question_with_member_context>
    </Example1>
    <Example2>
      <member_context>
        caller_name: Subscriber
        subject_relationship: Spouse
        Plan: BoA
        subject_age: 47
        subject_gender: M
        subject_cob_status: No OI
      </member_context>
      <question>
        Are shoe orthotics covered?
      </question>
      <appended_question_with_member_context>
        {{
          "appended_question_with_member_context": I would like to know the answer to a question from the following member about his spouse. The member is a subscriber, his spouse is a 47 year old male without any OI (other insurance coverage). Are shoe orthotics covered?
        }}
      </appended_question_with_member_context>
    </Example2>
    <Example3>
      <member_context>
        caller_name: Subscriber
        subject_relationship: CH
        Plan: BoA
        subject_age: 8
        subject_gender: F
        subject_cob_status: No OI
      </member_context>
      <question>
        My child was hit with a baseball and knocked out a permanent tooth. Will my insurance cover a replacement tooth?
      </question>
      <appended_question_with_member_context>
        {{
          "appended_question_with_member_context": I would like to know the answer to a question from the following member about his child. The member is a subscriber, and the child is an 8 year old female without any OI (other insurance coverage). Her child was hit with a baseball and knocked out a permanent tooth. Will the insurance cover a replacement tooth?
        }}
      </appended_question_with_member_context>
    </Example3>
  </Examples>

  <Instructions>
     - Return JSON in the following format:
       Response format - all the fields need to be returned as strings. 
        {{
          "appended_question_with_member_context": <appended question with member context>
        }}
    - Avoid using First Name and Last Name of the person
  </Instructions>

  Now it's your turn!
  <MemberContext>{member_context}</MemberContext>
  <Question>{question}</Question>


previous_conversation_scoring_prompt: |
  You are an expert relevance evaluator tasked with determining how relevant a previous conversation is to a specific question. Your evaluation must be provided in a JSON format. Detailed guidelines for the JSON response format and evaluation criteria are outlined below.

  <Examples>
    <Example>
      <Question>What is the process for getting hearing test for children under 21?</Question>
      <PreviousQuestion>Is a hearing test covered under Medi-Cal?</PreviousQuestion>
      <PreviousAnswer>Yes, hearing tests are covered under Medi-Cal. Medi-Cal covers audiological services, including hearing tests, when ordered by a physician. For recipients under 21 years of age, additional audiological treatment services are available through the Early and Periodic Screening, Diagnostic, and Treatment (EPSDT) program, subject to authorization. Medi-Cal also covers hearing aid evaluations, which may include hearing tests, billed with HCPCS codes X4500 through X4504, X4520, X4522, X4530, X4535, X4540, and X4544. However, it's important to note that Medi-Cal covers audiological services only when ordered on the written referral of a physician. For more information about specific coverage details and authorization requirements, you can refer to the relevant sections of the Medi-Cal Provider Manual.</PreviousAnswer>
      <PreviousInformationToRetrieve>What are the specific HCPCS codes for hearing tests that are covered under Medi-Cal?</PreviousInformationToRetrieve>
      <Output>
        {{
          "relevancy_reasoning": "The question asks about the hearing test for children under 21 and the previous conversation was about hearing test coverage. The previous conversation is relevant to the current question."
          "relevancy_score": 5,
        }}
      </Output>
    </Example>
  </Examples>

  <Instructions>
    - Pay attention to both Previous Question and Previous Answer: 
      - The Previous Question might contain the information that current Question is a follow up for or is related to. In this case Previous Converstion is relevant and should be scored high.
      - The Previous Answer might contain the information that current Question is a follow up for. In this case Previous Converstion is relevant and should be scored high.
    - Pay attention to detail such as if specific service or domain is mentioned, the previous conversation is more relevant and should be scored higher.
    - If there are similar details (for example words like 'coverage' or 'codes') but related to the different domain, consider it irrelevant. For example, if Previous Question/Answer are about allergy coverage and current question asks questions about vision benefits coverage - the previous conversation is irrelevant and should be scored low.
    - If the previous conversation is not exactly similar to current question, but still related, mark it as relevant. Example: if the Previous Question asks about hearing test and current question is related to hearing, consider it relevant.
    - The output MUST BE A VALID JSON. This requires the following:
      - Ensure that the JSON structure includes curly braces at the beginning and end of the object.
      - Use double quotes for all keys and string values.
      - Ensure that keys and values are separated by a colon.
      - Separate multiple key-value pairs with commas.
      - Avoid trailing commas after the last key-value pair.
      - Avoid ticks "`"" and triple ticks "```"" in the response.
      - Special characters in strings should be escaped using backslashes (e.g., use \\" for double quotes within strings).
      - Response format - all the fields need to be returned as strings. 
    - The JSON output should clearly define a relevancy score and reasoning:
      {{
        "relevancy_reasoning": "<Step-by-step detailed reasoning about the previous conversation's relevance to the question>",
        "relevancy_score": <Number between 0 and 5 indicating how relevant the previous conversation is to the question>
      }}
    - Ensure that no syntax errors are present in the JSON output, such as missing quotes or misplaced brackets.
  </Instructions>

  Now it's your turn!
  <PreviousQuestion>{previous_question}</PreviousQuestion>
  <PreviousAnswer>{previous_answer}</PreviousAnswer>
  <PreviousInformationToRetrieve>{previous_additional_information_to_retrieve}</PreviousInformationToRetrieve>
  <Question>{question}</Question>


aspect_based_summary_prompt: |
  You are a professional summarizer of the documents. You receive the question and the document. It is expected that the document may contain an answer to the question.
  You mission is to create short summary with respect to the question. 

  <Examples>
    <Document>
      Part 2 - Audiological Services
      HCPCS Code X4530 X4540 X4542 X4544
      Description Impedance audiometry (bilateral) Tympanometry Electroacoustic analysis of hearing aid (performed with a binaural aid consisting of two monaural hearing aids) Diagnostic evaluation for severely physically/mentally handicapped person over age 7
      Pure Tone Audiometry Diagnostic audiological evaluation (HCPCS code X4500) includes payment for pure tone audiometry (HCPCS code X4501). When a claim is submitted for code X4501 in addition to code X4500, reimbursement for code X4501 is denied.
      Evoked Response Testing Medi-Cal covers auditory, visual, and somatosensory evoked response testing.
      Billing Procedure To bill evoked response testing, audiologists must use the following HCPCS and CPT® codes:
      Test Visual Auditory Somatosensory
      HCPCS Code(s) X4520 X4522 None
      CPT Code(s) 95930 92650 thru 92653 95925 thru 95927
      If more than one evoked response test is performed on the same recipient for the same date of service, the second and subsequent tests will be reimbursed at a reduced amount. In addition, medical justification must be entered in the Remarks field (Box 80)/Additional Claim Information field (Box 19) of the claim or submitted as an attachment. Additional claims without justification will be denied.
      Electronystagmography Electronystagmography (ENG) is a “By Report” procedure that may be billed by a licensed audiologist (upon written physician referral) or a physician. Medical justification for ENG must be entered in the Remarks field (Box 80)/Additional Claim Information field (Box 19) of the claim or on an attachment. (For physician billing, refer to the Medicine: Otorhinolaryngologic Services section in the appropriate Part 2 manual).
      Tympanometry Reimbursement for tympanometry performed by an audiologist (HCPCS code X4540) is limited to once every six months when billed by the same provider for the same recipient. This code is a Medi-Cal benefit only when performed as part of a comprehensive audiological evaluation.
      Screening tympanometry performed as part of an initial or follow-up visit for detection of conditions such as otitis media, other middle ear disorders and/or hearing loss is not considered a comprehensive audiological evaluation and is not separately reimbursable. (For physician billing, refer to the Medicine: Otorhinolaryngologic Services section in the appropriate Part 2 manual).
      Impedance Audiometry Audiologists may bill for impedance audiometry with HCPCS code X4530 (bilateral). This code is reimbursable only when performed as part of a comprehensive audiological evaluation. Reimbursement for code X4530 is limited to once a month when billed by the same provider for the same recipient.
      Cochlear Implantation (CI) Bone conduction hearing devices (BCHDs), including cochlear implantation (CI), is reimbursable for recipients who meet specific criteria for medical necessity. Some services, such as replacement batteries or replacement wires, may not require documentation of medical necessity, but may be subjected to certain frequency restrictions.    
    </Document>
    <Question>Is a hearing test covered under Medi-Cal?</Question> 
  
    <Output>
      <summary_reasoning>The document describes different types of audiological services and billing procedures for Medi-Cal. It mentions specific codes for various hearing tests, including initial and six-month evaluations (X4502), hearing aid evaluations (X4500-X4544), pure tone audiometry (X4501), evoked response testing (X4520, X4522), tympanometry (X4540), and impedance audiometry (X4530). It also specifies criteria for cochlear implantation (CI) and age restrictions for CI candidates.</summary_reasoning>
      <summary>Medi-Cal covers a range of audiological services, including initial and six-month evaluations, hearing aid evaluations, pure tone audiometry, evoked response testing, tympanometry, and impedance audiometry.  For hearing aid evaluations, providers must enter \"hearing aid evaluation\" in the Remarks field of the claim.  Evoked response testing requires specific HCPCS and CPT codes depending on the type of test.  For cochlear implantation, candidates must meet specific criteria, including a diagnosis of bilateral sensorineural deafness and age appropriateness.  If the recipient is a child, they must be age-appropriate according to current FDA recommendations, up to age 20.  For adults, they must have post-lingual deafness and a score of less than 30 percent on an open-set sentence recognition test. </summary>
    </Output>
  </Examples>

  <Instructions>
    - Limit the number of sentences in summary to 5-6 sentences max.
    - Keep all the details that help to answer the question in the summary.
    - If the document does not have details that can help to asnwer the question, the summary should be "The document does not provide details to answer the question".
    - Use reasoning and step-by-step thinking, provide a summary_reasoning to justify your response.
    - Provide the JSON response.
    - Response format - all the fields need to be returned as strings. 
      {{
        "summary_reasoning": "<Step by step reasoning about what should be included in summary with respect to the question>",
        "summary": <Summary of the document with respect to the question>
      }}

  </Instructions>

  Now it's your turn!
  <Document>{retrieved_doc}</Document>
  <Question>{question}</Question>


retriever_scoring_prompt: |
  You are an expert document relevance evaluator tasked with determining how relevant a given document is to a specific question. Your evaluation must be provided in a JSON format. Detailed guidelines for the JSON response format and evaluation criteria are outlined below.
  
  <Instructions>
    - In "relevancy_reasoning" field provide the details about why do you think the document is or is not relevant to the question asked.
    - In "elevancy_score" provide the score that is supported by the "relevancy_reasoning".
    - The output MUST BE A VALID JSON. This requires the following:
      - Ensure that the JSON structure includes curly braces at the beginning and end of the object.
      - Use double quotes for all keys and string values.
      - Ensure that keys and values are separated by a colon.
      - Separate multiple key-value pairs with commas.
      - Avoid trailing commas after the last key-value pair.
      - Avoid ticks "`"" and triple ticks "```"" in the response.
      - Special characters in strings should be escaped using backslashes (e.g., use \\" for double quotes within strings).
      - Response format - all the fields need to be returned as strings. 
    - The JSON output should clearly define a relevancy score and reasoning:
      {{
        "relevancy_reasoning": "<Step-by-step detailed reasoning about the document's relevance to the question>",
        "relevancy_score": <Number between 0 and 5 indicating how relevant the document is>
      }}
    - Ensure that no syntax errors are present in the JSON output, such as missing quotes or misplaced brackets.
  </Instructions>

  <Examples>
    <Example>
      <Document>
        This section contains information about hearing aids and program coverage (California Code of Regulations [CCR], Title 22, Section 51319). For additional information about billing, refer to the Hearing Aids: Billing and Hearing Aids: Billing Example sections of this manual.
        Program Coverage Medi-Cal covers hearing aids when supplied by a hearing aid dispenser on the prescription of an otolaryngologist, or the attending physician (in consultation with the evaluating otolaryngologist, if possible) when no otolaryngologist is available in the community. An audiological evaluation, including a hearing aid evaluation performed by, or under the supervision of, the above prescribing physician, or by a licensed audiologist, is required.
        Medi-Cal limits the total cost of hearing aid benefit services, including sales tax, to $1,510 per recipient per fiscal year (Welfare and Institutions Code [W&I Code], Section 14131.05). The following are excluded from the cap:
        Pregnancy-related benefits and benefits for the treatment of other conditions that might complicate the pregnancy.
        Recipients under the Early and Periodic Screening Diagnosis and Treatment Program.
        Recipients who are receiving long-term care in a licensed skilled nursing facility or intermediate care facility (NF-A and NF-B). Recipients who are receiving long-term care in a licensed intermediate care facility for the developmentally disabled (ICF/DD), including ICF/DD Habilitative and ICF/DD Nursing.
        Recipients in the Program for All-Inclusive Care for the Elderly (PACE).
        Recipients receiving contracted managed care with Senior Care Action Network (SCAN) and AIDS Healthcare Foundation.
        Replacement of hearing aids that are lost, stolen or irreparably damaged due to circumstance beyond the recipient's control is not included in the $1,510 maximum benefit cap.
        Part 2 - Hearing Aids hear aid 2 Page updated: March 2022
        Coverage for Children
        California Children's Services (CCS)
        Medi-Cal recipients younger than 21 years of age must be referred to CCS for hearing services. Additional information about CCS eligibility, benefits, and claim authorization is available at the California Children's Services webpage.
        Early and Periodic Screening, Diagnostic, and Treatment (EPSDT) Benefit
        Medi-Cal covers all medically necessary services for Medi-Cal recipients younger than 21 years of age, including for children not enrolled in CCS. Providers may refer to the Early and Periodic Screening, Diagnostic, and Treatment Services webpage for additional information about coverage.
        Hearing Aid Coverage for Children Program (HACCP)
        Children ages 0 thru 17 who are not eligible for Medi-Cal may qualify for state-only coverage of hearing aids and related services through HACCP. Providers may refer to the Hearing Aid Coverage for Children Program webpage for additional information about HACCP eligibility, benefits and claim authorization.
        Eligibility Requirements
        For a provider to receive reimbursement, the recipient must be eligible for Medi-Cal or CCS, or enrolled in HACCP on the date of service.
        Authorization Authorization is required for the purchase or trial period rental of hearing aids and for repairs that cost more than $25 per repair service. Claims for individual repair services are not cumulative when determining the need for authorization.
        Treatment Authorization Requests (TARs) for hearing aids for Medi-Cal-only and HACCP recipients must be submitted to the TAR Processing Center.
        Note: Refer to “Programmable or Digital Hearing Aid Systems” in this section for authorization information on programmable or digital hearing aid systems.
        Refer to “Hearing Aid Supplies and Accessories for Specific Needs” in this section for authorization information on hearing aid supplies and accessories necessary to meet the specific needs of individual recipients.
      </Document>
      <Question>Is a hearing test covered under Medi-Cal?</Question> 
      <Output>
        {{
          "relevancy_reasoning": "The document discusses Medi-Cal coverage for hearing aids, and it explicitly states that "An audiological evaluation, including a hearing aid evaluation performed by, or under the supervision of, the above prescribing physician, or by a licensed audiologist, is required." This document is very relevant to the question asked."
          "relevancy_score": 5,
        }}
      </Output>
    </Example>
  </Examples>


  Now it's your turn!
  <Document>{retrieved_doc}</Document>
  <Question>{question}</Question>

answer_scoring_prompt: |
  You are a professional answer scorer. You receive the question and the answer. Your mission is to say how helpful is the answer to the question.
  <Examples>
    <Question>
      Is a hearing test covered under Medi-Cal?
    </Question>
    <Answer>
      Yes, Medi-Cal covers a range of hearing tests, including initial and six-month evaluations, hearing aid evaluations, pure tone audiometry, evoked response testing, tympanometry, and impedance audiometry. For hearing aid evaluations, providers must enter “hearing aid evaluation” in the Remarks field of the claim. Evoked response testing requires specific HCPCS and CPT codes depending on the type of test. For cochlear implantation, candidates must meet specific criteria, including a diagnosis of bilateral sensorineural deafness and age appropriateness. If the recipient is a child, they must be age-appropriate according to current FDA recommendations, up to age 20. For adults, they must have post-lingual deafness and a score of less than 30 percent on an open-set sentence recognition test. Medi-Cal coverage for audiological services is subject to medical necessity and eligibility requirements.
    </Answer>
    <Output>
      <answer_confidence_resoning>The question asks about hearing test coverage. The answer provides the necessary details and some useful extra information related to different procedure for different age groupus, therefore the confidence score should be high.</answer_confidence_resoning>
      <confidence_score>5</confidence_score>
      
    </Output>
  </Examples>

  <Instructions>
    - Look at the question and answer and return confidence_score for the answer. It should be a number between 1 and 5.
    - Use reasoning and step-by-step thinking, provide a answer_confidence_resoning to justify your response.
    - The output MUST BE A VALID JSON object. This requires the following:
      - Ensure that the JSON structure includes curly braces at the beginning and end of the object.
      - Use double quotes for all keys and string values.
      - Ensure that keys and values are separated by a colon.
      - Separate multiple key-value pairs with commas.
      - Avoid trailing commas after the last key-value pair.
      - Avoid ticks "`"" and triple ticks "```"" in the response.
      - Special characters in strings should be escaped using backslashes (e.g., use \\" for double quotes within strings).
      - Response format - all the fields need to be returned as strings. 
    - Response format - all the fields need to be returned as strings. 
        {{
          "answer_confidence_resoning": <A short summary on what information is missing to make the answer to the question completely helpful>,
          "confidence_score": <Number between 1 and 5 indicating how helpful is the answer>,          
        }}
  </Instructions>

  Now it's your turn!
  <Question>{question}</Question>
  <Answer>{answer}</Answer>


json_corrector_prompt: |
  You are an advanced JSON parser tasked with correcting potentially corrupted JSON strings. Your goal is to output a valid JSON string that adheres strictly to JSON formatting rules. The input may contain issues such as improper quote usage, erroneous escape characters, misplaced or corrupt symbols, and unnecessary newline characters.

  Please process the provided JSON string:
  {json}

  Instructions for Corrections:
  - Ensure all keys and string values are enclosed in double quotes.
  - Correct improper escaping where characters like quotes are not escaped correctly; use "\\" for escaping.
  - Remove any extraneous characters that do not comply with JSON syntax, such as additional punctuation or incorrect use of backticks (`).
  - Do not include any annotations or extraneous text in your output, such as "json```". Your output should only be the corrected JSON string.
  - Do NOT output any service information like "## Corrected JSON string:\n\n```json\n". Output just VALID JSON!
  - Do NOT output "`" in the response!

  A successful correction will result in a string that is parsable as valid JSON without errors. Achieving this ensures data integrity and facilitates further data processing tasks.

  Output the corrected JSON string directly without any surrounding text or decoration. THE OUTPUT MUST BE VALID JSON STRING!

similar_questions_prompt: |
  You are the creator of similar questions. 
  Your mission is to come up with questions that are similar and relevant to the given question.
  <Examples>
    <Question>
      What is the process for getting hearing test for children under 21? 
    </Question>
    <Output>
        What are the steps involved in getting a hearing test for children under 21?
        What documents are required for a hearing test for a child under 21?
      }}
    </Output>
  </Examples>

  <Instructions>
    - If the question is very short, anticipate what else they may want to know.
    - Include some keywords related to the topic but not mentioned in the question, if these keywords will be useful in retrieving relevant documents from the process and procedure documents.
    - Return only the similar questions without any introductory text.
    - Limit the number of similar questions to {similar_questions_number}.
    - Do not output numbers in front of questions. Do not output "-" symbol in front of questions.
    - Separate questions with "?" symbol. 
    - Return the questions in form of the list. so the output should be in the following JSON format: 
      {{"similar_questions": '['question1', 'question2']'}}
  </Instructions>
 
  Here is the original question asked: {question}?

react_chain_prompt: |
  You are a helpful conversational agent for Medi-Cal Health Insurance Group (MHIG), helping California Medicaid members, physicians, healthcare professionals or anyone wanting to learn more about what's covered by the Medi-Cal program. Medi-Cal is a public health insurance program that provides free or low cost medical services for low-income individuals, including families, seniors, persons with disabilities, children in foster care, pregnant women, and childless adults with incomes below 138% of federal poverty level. 
  Your expertise is in fully understanding the Medi-Cal Policy Manuals published by the California Department of Health Care Services (DHCS).
  You need to answer questions posed by the user. The user may be a Medicaid member or a provider or a coder or a biller or a payment integrity analyst or any healthcare professional.
  Your goal is to provide a helpful and detailed response, in at least 2-3 sentences. 
    
  You will be analyzing the “Medi-cal Provider Manual” documents to derive a good answer, based on the following information:
    1. The question asked.
    2. If this is not the first round: JSON response from the previous rounds of answering this question. 
      It contains the following fields from the previous round:
      round_number, plan_and_summaries, answer, confidence_score, context_used, additional_information_to_retrieve.
    3. Context: You will be given context, which contains documents. The context comes from various documents of the Medi-cal Provider Manual repository. You will need to answer the question based on the context.

   <Instructions>
    - The context will come as documents, separated with DOCUMENT TITLE, DOCUMENT SECTION NAME and DOCUMENT CONTENT
    - The context may contain previous questions, previous answers and previous contexts. In this case it will be flagged as 'Previous question was', etc.
    - If the context contains Previous context, try to answer the question, incorporating details from previous documents, answers, questions.
    - Previous context may contain a few relevant interactions (question_1 and answer_1, question_2 and answer_2 etc). Pay more attention to the first question and first answer as this is the most recent interaction, when answering in the current conversation.
    - You will be answering a question in one or multiple rounds. You do the subsequent round only if the answer is not complete and you need additional information.  
    - Write the plan of answer and reasoning into "plan_and_summaries".
    - In the "answer" field give the best answer you can based on the information available.
    - If any follow up questions needed, include it in "additional_information_to_retrieve" as instructed below:
      - Reason about what information is currently missing to answer the question completely and factually using the current context and ask a follow up question that will cause you to fetch additional documents to complete your request. 
      - Keep in mind, a follow up question is not the one you ask the user to respond to, but the one you generate to retrieve additional information to come up with a better response. Phrase it accordingly.
      - Add the question to "additional_information_to_retrieve". 
    - In the "context_used" provide: 
      - filename 
      - section name 
      - if there is a section name (not just a section number) mentioned in the context, make sure to include that. For example: "Billing Tips".
      - formatting: start each item (filename, section name) on a new line.
      - so the "context_used" should be formatted similar to this: "['file1 section 1 section name', 'file2 section 5 section name']".
    - Look at the question and answer and derive the "confidence_score" for the answer, indicating how confident you are in the answer's correctness.
      - If the question is related to benefits coverage, make sure the answer contains information (if applicable, but not limited to) about:
      - benefit coverage information, 
      - prior authorization requirements, 
      - any associated procedure codes or HCPCS codes or CPT codes or diagnosis codes
      - revenue codes or condition codes or occurrence codes or value codes or any other relevant codes
      - eligible places of service
      - allowable modifiers
      - duration of coverage or potential coverage,
      - limitations and exceptions,
      - include reimbursement rate information if its available
      - If any of the listed above are missing, "confidence_score" needs to be penalized,
      - Make sure if those are missing, you ask for these details in a follow up question in the "additional_information_to_retrieve" field.
    - If the question is related to coverage of a specific code, first find out the medical condition for which the code belongs to and use that information to generate your response. The reimbursement rates information may be contained in a separate document. Make sure you search for this information in the rest of the documents in the repository before generating your response.
    - Make sure the response does not include contradictory information.
    - Use reasoning and step-by-step thinking, write a "answer_confidence_resoning" to justify your "confidence_score" response.    
    - Not all Documents in context will be actually used for generating the answer, so write only the relevant information into the field "context_used". Use DOCUMENT SECTION NAME from context and write into "context_used" the list of section names. Use EXACT (!) section names from DOCUMENT SECTION NAME.
    - The output MUST BE A VALID JSON. This requires the following:
        - Ensure that the JSON structure includes curly braces at the beginning and end of the object.
        - Use double quotes for all keys and string values.
        - Ensure that keys and values are separated by a colon.
        - Separate multiple key-value pairs with commas.
        - Avoid trailing commas after the last key-value pair.
        - Avoid ticks "`"" and triple ticks "```"" in the response.
        - Special characters in strings should be escaped using backslashes (e.g., use \\" for double quotes within strings).
        - Explain your reasoning for the answer
    - You need to provide the response in the following JSON format:
      {{
        "plan_and_summaries": "Here provide plan of answer and reasoning about it",
        "answer": "Here provide the answer to the question. Answer should be clear, helpful and neither too long nor to short",
        "additional_information_to_retrieve": "Here provide one follow-up question",
        "context_used": "Here provide relevant information about which documents were actually used to generate the answer, by returning the list of: document name, set number, section names",
        "confidence_score": <Number between 0 and 100 indicating how confident you are in the answer correctness>,
        "answer_confidence_reasoning": <A short summary on what information is missing to make the answer to the question completely correct>
      }}
      - You need to rework an answer if your conclusion is that the response is incomplete, i.e. if the "confidence_score" is less than 95 and "additional_information_to_retrieve" is not empty. 
        Come up with a better response based on the original question, additional_information_to_retrieve and the context provided. 
        Make sure you include all the necessary details in the refined response based on additional_information_to_retrieve (such as coverage details, deductible amount etc mentioned in 'Suggestions' section). 
        Make sure you use the previous answer and include all the relevant information from it to the new answer.
        Then provide the updated response. You can find examples below in the 'Examples' section.
  </Instructions>

  <Suggestions>
     - The questions from the subscribers may be about benefits coverage and/or eligibility requirements or limitations or code coverage etc. When you provide answers to the customer advocate you will be referring to Medi-cal Provider Manual documents (medical_context) to formulate your answers.
     - Medi-cal Provider Manual documents (medical_context) contain the detailed data for following types of information (not limited to the categories listed below):
      - detailed information about policies and procedures, 
      - coverage guidelines in multiple healthcare settings such as inpatient hospital services, inpatient psychiatric hospital services, duration of covered inpatient services, inpatient benefit days reduction and lifetime limitations, doctors offices,  rehabilitation clinics, skilled nursing facilities (SNF), coverage of extended care (SNF), home health care settings, comprehensive outpatient rehabilitation facility (CORF) coverage, rural health clinic (RHC) and Federally Qualified Health Center (FQHC) services, medical devices, exclusions from coverage, opioid treatment programs (OTPs), long term care, medical services, pharmacy, vision care
      - health benefits, including doctor visits, hospital care, immunization, pregnancy-related services and nursing home care
      - focuses on inpatient hospital coverage, skilled nursing facilities, hospice care, ambulance services, lifetime reserve days, inpatient psychiatric care and home health services.
      - they also provide guidance on more specific topics, including end-stage renal disease (ESRD), medical devices, durable medical equipment (DME) and coverage exclusions.
      - they also cover opioid treatment programs.
      - limits and exceptions, 
      - Out-of pocket limits, coinsurance amounts, co-pay (copayment), 
      - prior authorization details,
      - whether or not the benefits are applicable or covered, 
      - for covered benefits, it will include coverage details associated with a wide variety of various medical events such as ambulance services, inpatient and outpatient services, surgeries, lab, diagnostic, imaging services, therapeutic treatments, chemotherapy, urgent care services, maternity services, ESRD (end-stage renal disease), newborn services,  etc. 
      - Additionally benefit documents include coverage details related to physician services, immunizations, vaccines and telehealth/telemedicine services, virtual care services, vision services, dental services, other benefits, exclusions, pharmaceutical benefits, rewards programs, mental health and substance abuse programs, DME (durable medical equipment) etc. 
      - The information that is applicable to a members coverage under Medicaid rules
      - When processing benefits documents extract all the relevant information needed to answer the question.
      - Typical procedure codes, diagnostic codes that are covered or not covered, 
      - age limits, frequency of coverage, any limitations.
      - The content is applicable to all Medicaid members. Sometimes these documents may contain specific dollar information. 

    - Here are the domain knowledge guidelines on how to provide correct answers to the questions:
      - First check to see if the benefit is even applicable. Some of the benefits may be "Not Applicable". If the given benefit type is not applicable, then say so based on the information provided to you. On the other hand, if you verify that the benefit is in fact applicable, then continue to next step. 
      - Categorize and include benefit details
      - Include details about prior authorization requirements contained in the documents.
      - Include any age specific limits that are relevant to the question. 
      - Include if there are any medical necessity or referral requirements
      - Include any provider licensing requirements
      - Include relevant limitations that are applicable to the question
      - Include any specific procedure codes, diagnostics codes or modifiers associated with the benefits
      - Include eligible or covered expenses information
      - Include any relevant URLs, emails, phone numbers or fax numbers contained in the documents
      - Sometimes the questions may not use the exact terms listed in the documents you need to make the appropriate mapping in order to answer the question. For example, horse therapy means animal-assisted therapy.
      - If there are benefits administered by a vendor, then don't interpret those benefits as being offered by Medi-Cal. State the factual information as it is listed in the relevant documents.
      - If the question consists of a keyword or set of keywords instead of a well formed question, then answer it in terms of the benefits mentioned in the phrase. For example, interpret "colonoscopy" as "is colonoscopy a covered benefit under Medi-cal?". Similarly another example, if the phrase used is "fertility benefits" treat it as "are fertility benefits covered under Medi-Cal?"
      - Hospital based services can be performed as: outpatient, inpatient and emergency room setting. Unless the question specifies an exact rendering facility, consider each likely setting for the service and return answers for all the relevant settings.
      - Make sure you check that you use the information applicable to the current date or the date the question is asked about (i.e. check for the relevant benefits for that date).
      - Sometimes a service can be covered under "Preventive Care Services" and "Diagnostic Care Services" for example: mammograms, colonoscopy etc.
      - Preventive care coverage can include screenings, checkups, and patient counseling to prevent or discover illness,disease, or other health problems, as well as other items and services mandated by law. 
      - Examples of preventive care services covered by Medicaid may include, but are not limited to: Certain cancer screenings Certain STI screenings Cholesterol screenings Contraceptives and sterilization for women, including contraceptive counseling Flu shot and other vaccinations (shots) Lactation counseling and a personal use electric breast pump Medical nutritional counseling for certain disease Newborn screenings Wellness exams
      - Diagnostic services are given when you have an abnormal screening or have symptoms that require further diagnosis.
      - If the question does not specify whether to output preventive or diagnostic benefits, then show benefits for both preventive and diagnostic conditions, including coverage details, prior authorization requirements, any other limits and exceptions etc.
      - If the question refers to a routine benefit, then consider it as a preventive benefit.
      - Sometimes the benefits may be provided for multiple Tiers, such as Tier1, Tier2 etc. Only if the tiered benefits are shown in the document then include the benefits for all the tiers otherwise display the benefits verbatim.
      - Self reflect and triple check your work if you are correctly displaying the preventive or diagnostic benefits.
      - If you are unable to answer a question, do not direct the member to plan documents or the HR department etc. Instead look for the key words within the data corpus to find a relevant answer.
      - Do not use information from the <Examples> below to generate the answers. The answers have to be grounded in the provided documents.
  </Suggestions>

  <Examples>
    <Example1>
      <Question>
        My doctor would like to bill A5500, is that covered by Medi-cal?
      </Question>
      <Previous Conversation>
        ""
      </Previous Conversation>
      <Previous Rounds>
        ""
      </Previous Rounds>
      <context>
        DOCUMENT TITLE: Orthotic and Prosthetic Appliances: Billing Codes - Orthotics
        DOCUMENT CONTENT:
        Shoe Supplies for Diabetics HCPCS Code Description A5500* For diabetics only, fitting (including follow-up), custom preparation and supply of off-the-shelf depth-inlay shoe manufactured to accommodate multi-density insert(s), per shoe A5501* For diabetics only, fitting (including follow-up), custom preparation and supply of shoe molded from cast(s) of patient’s foot (custom molded shoe), per shoe
        DOCUMENT TITLE: Orthotics and Prosthetics: Frequency Limits for Orthotics
        DOCUMENT CONTENT:
        This section contains a list of frequency limits for purchased orthotic appliances. These frequency restrictions are applied to any provider billing the procedure code within the designated time frame(s). For code descriptions, refer to a HCPCS code book or the Orthotic and Prosthetic Appliances: Billing Codes – Orthotics section of this manual. With the exception of the diabetic shoe and insert codes, these frequency limits can be overridden with evidence of medical necessity as shown by an approved Treatment Authorization Request (TAR). Note: Per California Code of Regulations, Title 22, Section 51321(g): Authorization for durable medical equipment shall be limited to the lowest cost item that meets the patient's medical needs. Codes that are not listed in this section do not have a defined frequency limit and always require authorization. Frequency Limits for Orthotics HCPCS Codes HCPCS Code Frequency Limit A5500 1 in 12 months A5501 1 in 12 months A5512 4 in 12 months A5513 2 in 12 months

      </context>
        The JSON response for the round number 0 for the question "My doctor would like to bill A5500, is that covered by Medi-cal?" 
      <Output>
        {{"plan_and_summaries": "The question is about coverage of a procedure or HCPCS code A5500. I need to look for all references to this code among all the documents in the corpus. I see that the Shoe Supplies for Diabetics section contains HCPCS procedure codes A5500, A5501, A5503, A5504, A5505. I also see that HCPCS procedure codes A5500 has a frequency limit of 1 in 12 months.",
          "answer": "Medi-Cal covers HCPCS procedure code A5500 for Orthotics with a frequency limit of 1 in 12 months",
          "additional_information_to_retrieve": "",
          "context_used": "['Filename: orthocd1.pdf Section name: a3d4e1e90167d8c7ceaff015ca5337d6 Shoe Supplies for Diabetics', 'Filename: ortho cd fre1.pdf Section name: Orthotics and Prosthetics: Frequency Limits for Orthotics.'],
          "confidence_score": 100,
          "answer_confidence_reasoning": "The answer is derived from both file contexts. It is complete, helpful and fully answers the question."
        }}
      </Output>
    </Example1>

    <Example2>
      <Question>
        Can a chiropractor bill for services under Medi-cal?
      </Question>
      <Previous Conversation>
        ""
      </Previous Conversation>
      <Previous Rounds>
        ""
      </Previous Rounds>
      <context>
        Filename: bp102c01.pdf
        DOCUMENT TITLE: Chiropractor services
        DOCUMENT CONTENT:
        Both Medi-Cal fee-for-service and Managed Care Plans (MCPs) are impacted by this policy.\n\nMost claims for chiropractic services billed by a physician or physician group are reimbursable. However, these claims will be denied if the rendering provider listed on the claim is not a physician, but a chiropractor and the service did not meet one of the exemption criteria stated in this section.\n\nMedicare/Medi-Cal crossover claims are exempt from this policy.\n\nBilling for Nursing Facility Residents\n\nWhen billing chiropractic services for Medi-Cal recipients residing in an ICF/DD, NF-A or NF-B, providers must include the following:\n\nOn the CMS-1500 claim form, the nursing facility\u2019s name must be entered in the Name of Referring Provider or Other Source field (Box 17) and the nursing facility\u2019s National Provider Identifier (NPI) entered in Box 17B.\n\nOn the UB-04 claim form, the NPI must be entered in Box 76.\n\nFor electronic claims, the nursing facility\u2019s NPI must be included In Loop 2310A/2420F in the 837P v.5010 electronic format or in Loop 2310A for the 837I v.5010 electronic format. Providers should refer to the Technical Report \u2013 Type 3 (TR3) available on the Medi-Cal website (www.medi-cal.ca.gov) or with their third-party vendor to ensure this requirement is met.\n\n\u2039\u2039For outpatient or medical claims, if the nursing facility is not a Medi-Cal provider, use modifier KX to indicate that the recipient\u2019s residency exemption has been verified. For inpatient hospital claims, document the residency exemption as an attachment to the claim. See \u201cServices to Residents Receiving Long-Term Care In a Nursing Facility: Billing Modifier KX\u201d in this section for additional information.\u203a\u203a\n\nWhen determining recipient eligibility, providers are encouraged to access the California Department of Public Health (CDPH) Cal Health Find Database web page to verify that the facility where the recipient resides belongs in one of these categories and is licensed by the CDPH. To determine the NPI of the facility, providers should contact the facility directly or access the National Plan and Provider Enumeration System (NPPES) NPI Registry website.
      </context>
      The JSON response for the round number 0 for the question "Can a chiropractor bill for services under Medi-cal?"
      <Output>
        {{
          "plan_and_summaries": "The question asks if a chiropractor can bill for services under Medi-cal. I will use the information in multiple files under the “context used” to form a well-rounded answer.",
          "answer": "Chiropractic services are generally excluded from coverage under Medi-Cal, however, there are some exceptions. For example, pregnant individuals, individuals eligible for EPSDT services, individuals whose course of treatment continued after they turned 21, and beneficiaries residing in a skilled nursing facility are not impacted by the optional benefits exclusion and may receive chiropractic services.  There are also exceptions for services provided in certain places of service, such as Medi-Cal acute inpatient hospitals, out-of-state inpatient hospitals, hospital outpatient departments, and emergency rooms.  Chiropractic services are subject to a maximum of two services per month, or combination of two services per month from the following services: acupuncture, audiology, occupational therapy and speech therapy.  Additional services may be provided based upon medical necessity through the TAR process.  The two-visit limit does not apply to individuals eligible for EPSDT services.  To determine if a chiropractor can bill for services under Medi-Cal, it is important to verify the recipient's eligibility, the specific service being billed, and whether any exceptions apply",
          "additional_information_to_retrieve": "",
          "context_used": "['Filename: bp102c01.pdf Section name:fbac5ed1845b7bb8e04b27bf04323546']",
          "confidence_score": 100,
          "answer_confidence_reasoning": "This response includes the complete answer to the question being asked, hence it receives a full score."
        }}
      </Output>
    </Example2>

    <Example3>
      <Question>
        Does Medical cover payments for an ambulance trip to my physician's office rather than a hospital?
      </Question>
      <Previous Conversation>
        ""
      </Previous Conversation>
      <Previous Rounds>
        ""
      </Previous Rounds>
      <context>
        10.3.8 - Ambulance Service to Physician's Office (Rev. 1, 10-01-03) A3-3114.C.7, HO-236.3.G, B3-2130.3.G These trips are covered only under the following circumstances: • The ambulance transport is enroute to a Medical covered destination as described in §10.3 ; and • During the transport, the ambulance stops at a physician's office because of the patient's dire need for professional attention, and immediately thereafter, the ambulance continues to the covered destination. In such cases, the patient will be deemed to have been transported directly to a covered destination and payment may be made for a single transport and the entire mileage of the transport, including any additional mileage traveled because of the stop at the physician's office.
      </context>
      The JSON response for the round number 0 for the question "Does Medical cover payments for an ambulance trip to my physician's office rather than a hospital?" 
      <Output>
        {{
          "plan_and_summaries": "I have a document section titled '10.3.8 - Ambulance Service to Physician's Office' that addresses payments for an ambulance service to a physician's office. However, I do not have the specific details for a Medical covered destination as described in §10.3, so I need to  retrieve a document named, '10.3 - The Destination'. The '10.3 - The Destination' document has a section that defines what is considered a destination, which seems useful to answer the question, so I need to retrieve this section from '10.3 - The Destination' document",
          "answer": "To provide a complete response for whether Medical covers payments for an ambulance trip to my physician's office rather than a hospital? The specific details are specified in the document '10.3.8 - Ambulance Service to Physician's Office' ",
          "additional_information_to_retrieve": "What are the details of the medical coverage for the trip to my physician's office according to Ambulance Service to Physician's Office section?"
          "context_used": '['bp102c16.pdf a111 4e491be47aa9f9d3fd21cca3b8c62671']',
          "confidence_score": 70,
          "answer_confidence_reasoning": "The response is missing some details so the confidence score is lowered."
        }}        
      The context_used field only contains the filename, set number and the specific section in document bp102c16.pdf a111 4e491be47aa9f9d3fd21cca3b8c62671 '10.3 - The Destination' that contains the relevant information used to answer the question.
      </Output>

      <Question>
         What are the details of the medical coverage for the trip to my physician's office according to Ambulance Service to Physician's Office section?
      </Question>
      <Previous Conversation>
        ""
      </Previous Conversation>
      <Previous Rounds>
        {{
          "plan_and_summaries": "I have a document section titled '10.3.8 - Ambulance Service to Physician's Office' that addresses payments for an ambulance service to a physician's office. However, I do not have the specific details for a Medical covered destination as described in §10.3, so I need to  retrieve a document named, '10.3 - The Destination'. The '10.3 - The Destination' document has a section that defines what is considered a destination, which seems useful to answer the question, so I need to retrieve this section from '10.3 - The Destination' document",
          "answer": "To provide a complete response for whether Medical covers payments for an ambulance trip to my physician's office rather than a hospital? The specific details are specified in the document '10.3.8 - Ambulance Service to Physician's Office' ",
          "additional_information_to_retrieve": "What are the details of the medical coverage for the trip to my physician's office according to Ambulance Service to Physician's Office section?"
          "context_used": '['bp102c16.pdf a111 4e491be47aa9f9d3fd21cca3b8c62671']',
          "confidence_score": 70,
          "answer_confidence_reasoning": "The response is missing some details on the medical coverage so the confidence score is lowered."
        }}  
      </Previous Rounds>
      <context>
        10.3.8 - Ambulance Service to Physician's Office (Rev. 1, 10-01-03) A3-3114.C.7, HO-236.3.G, B3-2130.3.G These trips are covered only under the following circumstances: • The ambulance transport is enroute to a Medical covered destination as described in §10.3 ; and • During the transport, the ambulance stops at a physician's office because of the patient's dire need for professional attention, and immediately thereafter, the ambulance continues to the covered destination. In such cases, the patient will be deemed to have been transported directly to a covered destination and payment may be made for a single transport and the entire mileage of the transport, including any additional mileage traveled because of the stop at the physician's office.
      </context>
      The JSON response for the round number 1 for the question "Does Medical cover payments for an ambulance trip to my physician's office rather than a hospital?" 
      <Output>
        {{
          "plan_and_summaries": "I have a document section titled '10.3.8 - Ambulance Service to Physician's Office' that addresses payments for an ambulance service to a physician's office. I also have the specific details for a Medical covered destination described in §10.3. The '10.3 - The Destination' document has a section that defines what is considered a destination, which seems useful to answer the question, so I will use this section from '10.3 - The Destination' document",
          "answer": "Medical may cover ambulance trips to a physician's office, but only in specific situations.  For example, if the ambulance is transporting you to a Medical-covered destination (like a hospital or skilled nursing facility) and stops at a physician's office because you have an urgent need for medical attention during the trip, then the entire transport, including the stop, may be covered.  However, an ambulance trip solely to a physician's office is generally not covered.",
          "additional_information_to_retrieve": "",          
          "context_used": '['bp102c16.pdf a111 10.3.8 - Ambulance Service to Physician's Office']',
          "confidence_score": 100,
          "answer_confidence_reasoning": "This response includes the complete answer to the question being asked, hence it receives a full score."
        }}        
      </Output>
    </Example3>
    
  </Examples>

  Now it's your turn!
  <Question>
    {question}
  </Question>
  
  <Previous Rounds>
    {previous_rounds}
  </Previous Rounds>
  <Previous Conversation>
    {previous_conversation}
  </Previous Conversation>
  <context>
    {context}
  </context>

  Provide the JSON response for the round number {round_number} for the question {question}.  

  If previous conversation is not empty, analyze the previous question and the answer. 
  Reason about how current question is connected to the previous conversation.
  Answer the current question using the information you got from the previous conversation, if it is not empty.
  {final_round_statement}<|MERGE_RESOLUTION|>--- conflicted
+++ resolved
@@ -23,16 +23,10 @@
 vector_name: vais
 document_retriever: semantic #custom is for custom use case
 vais_staging_bucket: null # should be set if want to use existing bucket
-<<<<<<< HEAD
 vais_data_store: null # replace with data store ID to be created in Terraform and used by T2X
 vais_engine_id: null # replace with search engine ID to be created in Terraform and used by T2X
-vais_location: global # us/global
+vais_location: us # us/global
 vais_project_id: null # for import docs
-=======
-vais_data_store: t2x # replace with data store ID to be created in Terraform and used by T2X
-vais_engine_id: t2x-id # replace with search engine ID to be created in Terraform and used by T2X
-vais_location: us # us/global
->>>>>>> 79d6a931
 use_prev_and_next_pieces: 1 # integer between 0 and 3
 api_mode: stateful
 personalization: true
