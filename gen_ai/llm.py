--- conflicted
+++ resolved
@@ -41,14 +41,8 @@
 from gen_ai.common.react_utils import filter_non_relevant_previous_conversations, get_confidence_score
 from gen_ai.common.retriever import perform_retrieve_round, retrieve_initial_documents
 from gen_ai.common.statefullness import resolve_and_enrich, serialize_response
-<<<<<<< HEAD
 from gen_ai.common.exponential_retry import concurrent_best_reduce, timeout_llm_call
-from gen_ai.common.document_utils import generate_contexts_from_docs
-from gen_ai.custom_client_functions import fill_query_state_with_doc_attributes
-=======
-from gen_ai.common.exponential_retry import concurrent_best_reduce
 from gen_ai.custom_client_functions import fill_query_state_with_doc_attributes, generate_contexts_from_docs
->>>>>>> f3af69ea
 from gen_ai.deploy.model import Conversation, PersonalizedData, QueryState, transform_to_dictionary
 
 
@@ -142,7 +136,6 @@
 
     llm_end_time = default_timer()
     Container.logger().info(f"Generating main LLM answer took {llm_end_time - llm_start_time} seconds")
-<<<<<<< HEAD
     default_error_response = (
         {
             "answer": "I was not able to answer this question",
@@ -160,32 +153,6 @@
         Container.logger().info(msg="Crashed before correct chain")
         Container.logger().info(msg=str(e))
         return default_error_response
-=======
-
-    attempts = 2
-    done = False
-    output = {}
-    while not done:
-        try:
-            if attempts <= 0:
-                break
-            output_raw = output_raw.replace("`json", "").replace("`", "")
-            output = json5.loads(output_raw)
-            done = True
-        except Exception as e:  # pylint: disable=W0718
-            Container.logger().info(msg=f"Crashed before correct chain, attempts: {attempts}")
-            Container.logger().info(msg=str(e))
-            json_output = json_corrector_chain().run(json=output_raw)
-            json_output = json_output.replace("`json", "").replace("`", "")
-            try:
-                output = json5.loads(json_output)
-                done = True
-            except Exception as e2:  # pylint: disable=W0718
-                Container.logger().info(msg=f"Crashed before correct chain, attempts: {attempts}")
-                Container.logger().info(msg=str(e2))
-                done = False
-                attempts -= 1
->>>>>>> f3af69ea
 
     if "answer" not in output or (
         len(post_filtered_docs) == 0 and not output.get("additional_information_to_retrieve", None)
