"""
This module contains functionalities to manage and execute language model (LLM) interactions,
document retrieval, response generation, and logging within a conversational AI context. It integrates
several components for handling complex AI tasks, including generating contextual responses,
managing state across conversational turns, and logging interactions for analysis.

The module is structured to process conversations using document retrievers, respond to user queries,
and log conversation states and interactions to BigQuery for further analysis. It uses dependency injection
to manage dependencies and settings, facilitating a flexible and decoupled design.

Functions:
    generate_contexts_from_docs(docs_and_scores, query_state): Generates text contexts from document data.
    get_total_count(question, selected_context, previous_rounds, final_round_statement): Calculates the total 
    token count.
    generate_response_react(conversation): Handles the generation of responses in a reactive conversation cycle.
    respond(conversation, member_info): Processes a full conversational round, updating the conversation state.
    respond_api(question, member_context_full): Provides an API-like interface to handle incoming queries and 
    generate responses.

Classes:
    None

Dependencies:
    - gen_ai.common: Provides common utilities and configurations.
    - langchain: Used for language model operations.
    - json5: Used for JSON parsing.
"""

from timeit import default_timer
from typing import Any
import uuid

import json5
from dependency_injector.wiring import inject
from langchain.chains import LLMChain
from langchain.schema import Document

<<<<<<< HEAD
from gen_ai.common.argo_logger import create_log_snapshot
from gen_ai.common.bq_utils import BigQueryConverter, create_bq_client, load_data_to_bq, get_dataset_id, log_question
from gen_ai.common.common import merge_outputs, remove_duplicates
from gen_ai.common.document_utils import generate_contexts_from_docs
=======
from gen_ai.common.argo_logger import create_log_snapshot, trace_on
from gen_ai.common.bq_utils import load_data_to_bq
from gen_ai.common.common import TokenCounter, merge_outputs, remove_duplicates, split_large_document, update_used_docs
>>>>>>> b42c8931
from gen_ai.common.ioc_container import Container
from gen_ai.common.memorystore_utils import serialize_previous_conversation
from gen_ai.common.react_utils import get_confidence_score, filter_non_relevant_previous_conversations
from gen_ai.common.retriever import perform_retrieve_round, retrieve_initial_documents
from gen_ai.common.statefullness import resolve_and_enrich, serialize_response
<<<<<<< HEAD
from gen_ai.create_tables import schema_prediction
=======
from gen_ai.constants import MAX_CONTEXT_SIZE
>>>>>>> b42c8931
from gen_ai.deploy.model import Conversation, PersonalizedData, QueryState, transform_to_dictionary


def get_total_count(question: str, selected_context: str, previous_rounds: str, final_round_statement: str) -> str:
    """
    Calculates the total token count for a given context setup in a conversational AI environment.

    This function constructs a full prompt from various components of a conversation including the main question,
    selected context from documents, any preceding rounds of conversation, and a final statement if it is the last
    round. It then calculates the total number of tokens this combined prompt would take up when processed by a
    language model, assisting in managing and optimizing language model input size constraints.

    Args:
        question (str): The primary question being addressed in the conversation.
        selected_context (str): The context selected from documents relevant to the question.
        previous_rounds (str): Accumulated context from previous rounds of the conversation, maintaining the
                               continuity necessary for the language model.
        final_round_statement (str): A concluding statement used in the final round of the conversation, often
                                     summarizing or closing the discussion.

    Returns:
        str: The total token count as a string, representing the sum of tokens from all parts of the constructed prompt.

    Example:
        >>> question = "What are the benefits of renewable energy?"
        >>> selected_context = "Renewable energy, often referred to as clean energy, comes from natural sources..."
        >>> previous_rounds = "Previous discussions included solar and wind energy."
        >>> final_round_statement = "This concludes our discussion on renewable energy."
        >>> token_count = get_total_count(question, selected_context, previous_rounds, final_round_statement)
        >>> print(token_count)
        '120'  # Example output, the actual number depends on the tokenization process.

    Note:
        The token count helps in managing inputs to language models, especially when dealing with models that have
        a maximum token input limit. Ensuring that the prompt does not exceed this limit is crucial for
        effective processing.
    """
    react_chain: LLMChain = Container.react_chain
    prompt = (
        f"{react_chain().prompt.template}\n{question}\n{selected_context}\n{previous_rounds}\n{final_round_statement}\n"
    )
    query_tokens = Container.token_counter().get_num_tokens_from_string(prompt)
    return query_tokens


@inject
def generate_response_react(conversation: Conversation) -> tuple[Conversation, list[dict[str, Any]]]:
    """
    Generates responses within a conversational cycle, considering various conversation states and document contexts.

    This function orchestrates the response generation process by managing document retrieval,
    context generation, and reaction to queries based on the ongoing conversation state. It processes
    the conversation through various stages, utilizing LLM chains and custom utilities to refine the
    conversation context and generate appropriate responses.

    Args:
        conversation (Conversation): The current conversation object containing all exchanges and context.

    Returns:
        tuple[Conversation, list[dict[str, Any]]]: Updated conversation object with the new exchange added,
        and a list of log snapshots detailing each step of the conversation processing.

    Raises:
        Exception: If there is any issue in the processing steps, including document retrieval,
        context generation, or response handling.
    """
    json_corrector_chain: LLMChain = Container.json_corrector_chain
    react_chain: LLMChain = Container.react_chain
    vector_indices: dict = Container.vector_indices
    config: dict = Container.config

    document_retriever_name = config.get("document_retriever")
    member_info = conversation.member_info

    query_state = conversation.exchanges[-1]
    question = query_state.question

    query_state.react_rounds = []
    log_snapshots = []
    round_number = len(query_state.react_rounds) + 1
    if len(conversation.exchanges) > 1 and config.get("api_mode") == "stateful":
        number_of_previous_conversations = config.get("previous_conversations_number")
        previous_conversations = conversation.exchanges[:-1][:number_of_previous_conversations]
        relevant_previous_conversations = filter_non_relevant_previous_conversations(previous_conversations, question)
        previous_context = serialize_previous_conversation(relevant_previous_conversations[::-1])
        previous_questions = [x.question for x in relevant_previous_conversations]
    else:
        previous_context = ""
        previous_questions = None
        prev_pre_filtered_docs, prev_post_filtered_docs = [], []

    pre_filtered_docs, post_filtered_docs = retrieve_initial_documents(
        round_number, question, vector_indices, document_retriever_name, member_info
    )

    if previous_questions:
        concatenated_with_previous = previous_questions + [question]
        prev_pre_filtered_docs, prev_post_filtered_docs = perform_retrieve_round(
            -1, concatenated_with_previous, vector_indices, document_retriever_name, member_info
        )
        pre_filtered_docs = prev_pre_filtered_docs + pre_filtered_docs
        pre_filtered_docs = remove_duplicates(pre_filtered_docs)
        post_filtered_docs = prev_post_filtered_docs + post_filtered_docs
        post_filtered_docs = remove_duplicates(post_filtered_docs)

    contexts = generate_contexts_from_docs(post_filtered_docs, query_state)

    final_round_statement = ""
    max_rounds = config.get("max_rounds", 3)
    previous_rounds = config.get("first_round_statement", "")

    while len(query_state.react_rounds) < max_rounds:
        start_time = default_timer()
        if query_state.additional_information_to_retrieve:
            pre_filtered_missing_information_documents, post_filtered_missing_information_documents = (
                perform_retrieve_round(
                    round_number,
                    [query_state.additional_information_to_retrieve],
                    vector_indices,
                    document_retriever_name,
                    member_info,
                )
            )
            if post_filtered_missing_information_documents:
                post_filtered_docs = post_filtered_missing_information_documents + post_filtered_docs

            if pre_filtered_missing_information_documents:
                pre_filtered_docs = pre_filtered_missing_information_documents + pre_filtered_docs

            post_filtered_docs = remove_duplicates(post_filtered_docs)
            contexts = generate_contexts_from_docs(post_filtered_docs, query_state)

        round_number = len(query_state.react_rounds) + 1
        if round_number == max_rounds:
            final_round_statement = config.get("final_round_statement", "")

        round_outputs = []
        for selected_context in contexts:
            llm_start_time = default_timer()
            output_raw = react_chain().run(
                include_run_info=True,
                return_only_outputs=False,
                question=question,
                context=previous_context + selected_context,
                previous_rounds=previous_rounds,
                round_number=round_number,
                final_round_statement=final_round_statement,
            )
            llm_end_time = default_timer()
            Container.logger().info(f"Generating main LLM answer took {llm_end_time - llm_start_time} seconds")
            attempts = 2
            done = False
            while not done:
                try:
                    if attempts <= 0:
                        break
                    output_raw = output_raw.replace("```json", "").replace("```", "")
                    output = json5.loads(output_raw)
                    done = True
                except Exception as e:  # pylint: disable=W0718
                    Container.logger().info(msg=f"Crashed before correct chain, attempts: {attempts}")
                    Container.logger().info(msg=str(e))
                    json_output = json_corrector_chain().run(json=output_raw)
                    json_output = json_output.replace("```json", "").replace("```", "")
                    try:
                        output = json5.loads(json_output)
                        done = True
                    except Exception as e2:  # pylint: disable=W0718
                        Container.logger().info(msg=f"Crashed before correct chain, attempts: {attempts}")
                        Container.logger().info(msg=str(e2))
                        done = False
                        attempts -= 1
            if "answer" not in output or (
                len(post_filtered_docs) == 0 and not output.get("additional_information_to_retrieve", None)
            ):
                output["answer"] = "I was not able to answer this question"
                output["plan_and_summaries"] = ""
                output["context_used"] = ""
                confidence = get_confidence_score(question, output["answer"])
                round_outputs.append((output, confidence))
                break

            confidence = get_confidence_score(question, output["answer"])

            round_outputs.append((output, confidence))

        end_time = default_timer()
        query_state.time_taken = end_time - start_time
        output, confidence, index = merge_outputs(round_outputs)
        selected_context = contexts[index]

        if "context_used" not in output:
            output["context_used"] = ""
        react_snapshot = {
            "round_number": round_number,
            "plan_and_summaries": output["plan_and_summaries"],
            "answer": output["answer"],
            "confidence_score": confidence,
            "context_used": output["context_used"],
        }
        query_state.react_rounds.append(react_snapshot)
        previous_rounds = json5.dumps(query_state.react_rounds, indent=4)

        query_state.additional_information_to_retrieve = output.get("additional_information_to_retrieve", None)

        log_snapshot = create_log_snapshot(
            react_snapshot,
            pre_filtered_docs,
            post_filtered_docs,
            query_state.additional_information_to_retrieve,
            query_state.time_taken,
        )
        log_snapshots.append(log_snapshot)
        Container.logger().info(msg="-----------------------------------")
        Container.logger().info(msg="Additional information to retrieve:")
        Container.logger().info(msg=query_state.additional_information_to_retrieve)
        Container.logger().info(msg="-----------------------------------")
        Container.logger().info(msg="Confidence:")
        Container.logger().info(msg=confidence)
        Container.logger().info(msg="------------------------")
        Container.logger().info(msg=react_snapshot)
        if not query_state.additional_information_to_retrieve:
            break

        if confidence >= 5:
            break

    # if confidence != 5:
    #     max_confidence_score = max([x["confidence_score"] for x in log_snapshots])
    #     most_confident_round = [x for x in log_snapshots if x['confidence_score'] == max_confidence_score][0]
    #     most_conf_ix = log_snapshots.index(most_confident_round)
    #     actual_ix = log_snapshots.index(react_snapshot)
    #     log_snapshots[most_conf_ix], log_snapshots[actual_ix] = log_snapshots[actual_ix], log_snapshots[most_conf_ix]
    #     output['answer'] = most_confident_round['answer']
    #     output['confidence_score'] = most_confident_round['confidence_score']
    #     output['context_used'] = most_confident_round['context_used']

    conversation.round_numder = round_number
    query_state.answer = output["answer"]
    query_state.relevant_context = output["context_used"]
    query_state.all_sections_needed = [x[0] for x in query_state.used_articles_with_scores]
    query_state.used_articles_with_scores = None
    query_state.confidence_score = confidence
    query_state = fill_query_state_with_doc_attributes(query_state, post_filtered_docs)

    return conversation, log_snapshots


def fill_query_state_with_doc_attributes(query_state: QueryState, post_filtered_docs: list[Document]) -> QueryState:
    """
    Updates the provided query_state object with attributes extracted from documents after filtering.

    This function modifies the query_state object by setting various attributes based on the metadata of documents
    in the post_filtered_docs list. It processes documents to categorize them by their data source
    (B360, KM or MP from KC), and updates the query_state with URLs, and categorized attributes for each type.

    Args:
        query_state (QueryState): The query state object that needs to be updated with document attributes.
        post_filtered_docs (list[Document]): A list of Document objects that have been filtered and whose attributes
        are to be extracted.

    Returns:
        QueryState: The updated query state object with new attributes set based on the provided documents.

    Side effects:
        Modifies the query_state object by setting the following attributes:
        - urls: A set of unique URLs extracted from the document metadata.
        - attributes_to_b360: A list of dictionaries with attributes from B360 documents.
        - attributes_to_kc_km: A list of dictionaries with attributes from KC KM documents.
        - attributes_to_kc_mp: A list of dictionaries with attributes from KC MP documents.

    """
    query_state.urls = list(set(document.metadata["url"] for document in post_filtered_docs))

    # B360 documents
    b360_docs = [x for x in post_filtered_docs if x.metadata["data_source"] == "b360"]
    attributes_to_b360 = [
        {"set_number": x.metadata["set_number"], "section_name": x.metadata["section_name"]} for x in b360_docs
    ]

    # KC documents, they can be of two types: from KM (dont have policy number) and from MP (have policy number)
    kc_docs = [x for x in post_filtered_docs if x.metadata["data_source"] == "kc"]
    kc_km_docs = [x for x in kc_docs if not x.metadata["policy_number"]]
    kc_mp_docs = [x for x in kc_docs if x.metadata["policy_number"]]

    attributes_to_kc_km = [
        {
            "doc_type": "km",
            "doc_identifier": x.metadata["doc_identifier"],
            "url": x.metadata["url"],
            "section_name": x.metadata["section_name"],
        }
        for x in kc_km_docs
    ]
    attributes_to_kc_mp = [
        {
            "doc_type": "mp",
            "original_filepath": x.metadata["original_filepath"],
            "policy_number": x.metadata["policy_number"],
            "section_name": x.metadata["section_name"],
        }
        for x in kc_mp_docs
    ]

    query_state.attributes_to_b360 = attributes_to_b360
    query_state.attributes_to_kc_km = attributes_to_kc_km
    query_state.attributes_to_kc_mp = attributes_to_kc_mp
    return query_state


def respond(conversation: Conversation, member_info: dict) -> Conversation:
    """
    Processes and responds to the latest exchange in a conversation, applying stateful or stateless logic as configured.

    This function updates the conversation based on the latest interaction, employing the configured
    API mode to determine how contextually or independently each message should be handled. It integrates
    various components to enrich the conversation with AI-generated content and logs the results.

    Args:
        conversation (Conversation): The ongoing conversation object to be updated.
        member_info (dict): Additional metadata about the conversation member, used for personalizing responses.

    Returns:
        Conversation: The updated conversation object after processing the latest interaction.

    Raises:
        Exception: If issues arise in conversation processing or during response generation.
    """
    conversation.member_info = member_info
<<<<<<< HEAD
    if conversation.member_info and "set_number" in conversation.member_info:
        conversation.member_info["set_number"] = conversation.member_info["set_number"].lower()
    if conversation.member_info and "session_id" in conversation.member_info:
        conversation.session_id = conversation.member_info["session_id"]

=======
    if conversation.member_info and "session_id" in conversation.member_info:
        conversation.session_id = conversation.member_info["session_id"]
    else:
        conversation.session_id = str(uuid.uuid4())
>>>>>>> b42c8931
    api_mode = Container.config.get("api_mode", "stateless")
    statefullness_enabled = api_mode == "stateful"
    if statefullness_enabled:
        if "member_id" not in member_info:
            Container.logger().error("Stateful API is enabled, but no member_id was provided")
            raise ValueError("Member id is not provided for Stateful API and Multi-Turn")
        conversation = resolve_and_enrich(conversation)

    conversation, log_snapshots = generate_response_react(conversation)

    if statefullness_enabled:
        serialize_response(conversation)

<<<<<<< HEAD
    df = BigQueryConverter.convert_query_state_to_prediction(
        conversation.exchanges[-1], log_snapshots, conversation.session_id
    )
    client = create_bq_client()
    dataset_id = get_dataset_id()
    table_id = f"{dataset_id}.prediction"
    load_data_to_bq(client, table_id, schema_prediction, df)
=======
    Container.logging_bq_executor().submit(load_data_to_bq, conversation, log_snapshots)
>>>>>>> b42c8931

    return conversation


def respond_api(question: str, member_context_full: PersonalizedData | dict[str, str]) -> Conversation:
    """
    Provides an API-like interface to handle and respond to a new question within a conversation context.

    This function initializes a conversation state for a new question, applies the conversational
    logic through `respond`, and returns the updated conversation object. It's designed to be an
    entry point for external systems to interact with the conversational AI logic.

    Args:
        question (str): The question to be processed.
        member_context_full (PersonalizedData): Contextual data about the member, enhancing personalization.

    Returns:
        Conversation: A conversation object containing the initial query and the generated response.

    Raises:
        Exception: If the conversation processing fails at any step.
    """
    if isinstance(member_context_full, PersonalizedData):
        member_context_full = transform_to_dictionary(member_context_full)
    query_state = QueryState(question=question, all_sections_needed=[])
    conversation = Conversation(exchanges=[query_state])
    conversation = respond(conversation, member_context_full)
    return conversation<|MERGE_RESOLUTION|>--- conflicted
+++ resolved
@@ -26,35 +26,24 @@
     - json5: Used for JSON parsing.
 """
 
+import uuid
 from timeit import default_timer
 from typing import Any
-import uuid
 
 import json5
 from dependency_injector.wiring import inject
 from langchain.chains import LLMChain
 from langchain.schema import Document
 
-<<<<<<< HEAD
 from gen_ai.common.argo_logger import create_log_snapshot
-from gen_ai.common.bq_utils import BigQueryConverter, create_bq_client, load_data_to_bq, get_dataset_id, log_question
+from gen_ai.common.bq_utils import load_data_to_bq
 from gen_ai.common.common import merge_outputs, remove_duplicates
-from gen_ai.common.document_utils import generate_contexts_from_docs
-=======
-from gen_ai.common.argo_logger import create_log_snapshot, trace_on
-from gen_ai.common.bq_utils import load_data_to_bq
-from gen_ai.common.common import TokenCounter, merge_outputs, remove_duplicates, split_large_document, update_used_docs
->>>>>>> b42c8931
 from gen_ai.common.ioc_container import Container
 from gen_ai.common.memorystore_utils import serialize_previous_conversation
-from gen_ai.common.react_utils import get_confidence_score, filter_non_relevant_previous_conversations
+from gen_ai.common.react_utils import filter_non_relevant_previous_conversations, get_confidence_score
 from gen_ai.common.retriever import perform_retrieve_round, retrieve_initial_documents
 from gen_ai.common.statefullness import resolve_and_enrich, serialize_response
-<<<<<<< HEAD
-from gen_ai.create_tables import schema_prediction
-=======
-from gen_ai.constants import MAX_CONTEXT_SIZE
->>>>>>> b42c8931
+from gen_ai.common.document_utils import generate_contexts_from_docs
 from gen_ai.deploy.model import Conversation, PersonalizedData, QueryState, transform_to_dictionary
 
 
@@ -384,18 +373,13 @@
         Exception: If issues arise in conversation processing or during response generation.
     """
     conversation.member_info = member_info
-<<<<<<< HEAD
     if conversation.member_info and "set_number" in conversation.member_info:
         conversation.member_info["set_number"] = conversation.member_info["set_number"].lower()
     if conversation.member_info and "session_id" in conversation.member_info:
         conversation.session_id = conversation.member_info["session_id"]
-
-=======
-    if conversation.member_info and "session_id" in conversation.member_info:
-        conversation.session_id = conversation.member_info["session_id"]
     else:
         conversation.session_id = str(uuid.uuid4())
->>>>>>> b42c8931
+
     api_mode = Container.config.get("api_mode", "stateless")
     statefullness_enabled = api_mode == "stateful"
     if statefullness_enabled:
@@ -409,17 +393,7 @@
     if statefullness_enabled:
         serialize_response(conversation)
 
-<<<<<<< HEAD
-    df = BigQueryConverter.convert_query_state_to_prediction(
-        conversation.exchanges[-1], log_snapshots, conversation.session_id
-    )
-    client = create_bq_client()
-    dataset_id = get_dataset_id()
-    table_id = f"{dataset_id}.prediction"
-    load_data_to_bq(client, table_id, schema_prediction, df)
-=======
     Container.logging_bq_executor().submit(load_data_to_bq, conversation, log_snapshots)
->>>>>>> b42c8931
 
     return conversation
 
