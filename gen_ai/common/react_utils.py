--- conflicted
+++ resolved
@@ -44,12 +44,6 @@
 
 from gen_ai.common.measure_utils import trace_on
 from gen_ai.common.ioc_container import Container
-<<<<<<< HEAD
-=======
-from gen_ai.deploy.model import QueryState
-from gen_ai.constants import RETRIEVER_SCORE_THRESHOLD
-
->>>>>>> de12df27
 
 def get_confidence_score(question: str, answer: str) -> int:
     """Calculate confidence score for the given question-answer pair.
