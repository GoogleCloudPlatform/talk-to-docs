"""
This module provides tools for interacting with Google BigQuery, including functions for creating clients,
datasets, and tables, as well as loading data. It leverages Google Cloud BigQuery to manage large-scale data
and analytics. The module contains utility functions to facilitate the creation and management of BigQuery
resources such as datasets and tables, and it provides a method to directly load data from a pandas DataFrame
into BigQuery, handling schema and client initialization. Additionally, it includes a specialized class
for converting structured data related to query states into a format suitable for analytics in BigQuery.

Classes:
    BigQueryConverter - Converts query state data into a pandas DataFrame for upload to BigQuery.

Functions:
    create_bq_client(project_id)
    create_dataset(client, dataset_id, location, recreate_dataset)
    create_table(client, table_id, schema, recreate_table)
    load_data_to_bq(client, table_id, schema, df)

Exceptions:
    GoogleAPIError - Handles API errors that may occur during interaction with Google services.
"""

import datetime
import getpass
import json
import os
import re
import uuid
from typing import Any

import git
import google.auth
import pandas as pd
from google.api_core.exceptions import GoogleAPIError, NotFound
from google.cloud import bigquery
from google.cloud.bigquery.schema import SchemaField

from gen_ai.common.document_utils import convert_dict_to_relevancies, convert_dict_to_summaries
from gen_ai.common.ioc_container import Container
<<<<<<< HEAD
from gen_ai.common.memorystore_utils import convert_dict_to_relevancies, convert_dict_to_summaries
=======
from gen_ai.constants import MAX_OUTPUT_TOKENS
>>>>>>> de12df27
from gen_ai.deploy.model import Conversation, QueryState


def create_dataset(
    client: bigquery.Client, dataset_id: str, location: str = "US", recreate_dataset: bool = False
) -> None:
    """Creates a BigQuery dataset.
    If the dataset already exists, it will be deleted and recreated if recreate_dataset is True.
    Otherwise, an error will be raised.
    Args:
        client (bigquery.Client): The BigQuery client.
        dataset_id (str): The ID of the dataset to create.
        location (str, optional): The location of the dataset. Defaults to "US".
        recreate_dataset (bool, optional): Whether to recreate the dataset if it already exists. Defaults to False.
    """
    if recreate_dataset:
        client.delete_dataset(dataset_id, delete_contents=True, not_found_ok=True)
        print(f"Dataset {dataset_id} and its contents have been deleted.")
    try:
        client.get_dataset(dataset_id)
        print(f"Dataset {client.project}.{dataset_id} already exists")
    except NotFound:
        dataset = bigquery.Dataset(dataset_id)
        dataset.location = location
        dataset = client.create_dataset(dataset, timeout=30)
        print(f"Created dataset {client.project}.{dataset.dataset_id}")


def create_table(
    client: bigquery.Client, table_id: str, schema: list[SchemaField], recreate_table: bool = False
) -> None:
    """Creates a BigQuery table.
    If the table already exists, it will be deleted and recreated if recreate_table is True.
    Otherwise, an error will be raised.
    Args:
        client (bigquery.Client): The BigQuery client.
        table_id (str): The ID of the table to create.
        schema (List[bigquery.SchemaField]): The schema of the table.
        recreate_table (bool, optional): Whether to recreate the table if it already exists. Defaults to False.
    """
    if recreate_table:
        try:
            client.get_table(table_id)
            client.delete_table(table_id)
            print(f"Table {table_id} deleted.")
        except NotFound:
            print(f"Table {table_id} does not exist. Skipping deletion.")

    table = bigquery.Table(table_id, schema=schema)
    try:
        client.get_table(table_id)
        print(f"Table {table_id} already exists.")
    except NotFound:
        table = client.create_table(table)
        print(f"Table {table_id} created.")


def load_data_to_bq(conversation: Conversation, log_snapshots: list[dict[str, Any]]):
    """Loads prediction data, question and exeriments information to BigQuery.

    This function prepares and loads relevant data from a conversation into BigQuery.
    The process involves extracting the latest question from the conversation,
    logging it for reference, and transforming the data into a format
    suitable for BigQuery using the `BigQueryConverter`.

    Args:
        conversation: A Conversation object containing the full conversation history.
        log_snapshots: A list of log snapshot objects containing relevant metadata.
    """
    query_state = conversation.exchanges[-1]
    question = query_state.question
    log_question(question)
    df = BigQueryConverter.convert_query_state_to_prediction(
        conversation.exchanges[-1], log_snapshots, conversation.session_id
    )
    load_status = load_prediction_data_to_bq(df)
    if load_status:
        Container.logger().info(msg="Successfully wrote into BQ Prediction table")
    else:
        Container.logger().info(msg="Error in writing into BQ Prediction table")


def load_prediction_data_to_bq(df: pd.DataFrame) -> None:
    """Loads data from a pandas DataFrame to a BigQuery table.
    The table will be created if it does not already exist.
    If the table already exists, it will be overwritten.
    Args:
        df (pandas.DataFrame): The DataFrame to load data from.
    """
    client = Container.logging_bq_client()
    dataset_id = get_dataset_id()

    table_id = f"{dataset_id}.prediction"
    table = client.get_table(table_id)
    schema = table.schema

    job_config = bigquery.LoadJobConfig(schema=schema)
    job = None
    try:
        job = client.load_table_from_dataframe(df, table_id, job_config=job_config)
        job.result()
        print(f"Loaded {job.output_rows} rows into {table_id}.")

    except GoogleAPIError as e:
        Container.logger().error(msg="Crashed on writing into BQ Prediction table")
        Container.logger().error(msg=str(e))
        if job and job.errors:
            for error in job.errors:
                print(f"Error: {error['message']}")
                if "location" in error:
                    print(f"Field that caused the error: {error['location']}")
        return False
    return True


def log_system_status(session_id: str) -> str:
    """
    Logs the current system status and pipeline parameters to a BigQuery table for tracking and reproducibility.

    This function gathers essential information about the current execution context, including Git commit hash,
    GCS bucket location, model configuration, and optional user comments.
    It then generates a unique system state ID and inserts this data into an 'experiment' BigQuery table.

    Args:
        session_id (str): A unique identifier for the current user session.

    Returns:
        str: The generated system state ID.
    """
    try:
        repo = git.Repo(search_parent_directories=True)
        git_hash = str(repo.head.object.hexsha)
    except git.exc.InvalidGitRepositoryError:
        print("Error: git repo not found.")
        git_hash = str(uuid.uuid5(uuid.NAMESPACE_DNS, os.getcwd()))

    gcs_bucket = Container.config["gcs_source_bucket"]
    model_name = Container.config["model_name"]
    temperature = Container.config["temperature"]
<<<<<<< HEAD
    max_output_tokens = Container.config["MAX_OUTPUT_TOKENS"]
    pipeline_parameters = f"model: {model_name}; temperature: {temperature}; max_tokens: {max_output_tokens}"
    
=======
    pipeline_parameters = f"model: {model_name}; temperature: {temperature}; max_tokens: {MAX_OUTPUT_TOKENS}"

>>>>>>> de12df27
    comments = Container.comments
    system_state_id = str(
        uuid.uuid5(uuid.NAMESPACE_DNS, f"{git_hash}-{gcs_bucket}-{pipeline_parameters}-{comments or ''}")
    )

    data = {
        "system_state_id": system_state_id,
        "session_id": session_id,
        "github_hash": git_hash,
        "gcs_bucket_path": gcs_bucket,
        "pipeline_parameters": pipeline_parameters,
        "comments": comments,
    }
    data = {str(x): str(v) for x, v in data.items()}
    insert_status = insert_data_to_table("experiment", data)
    if not insert_status:
        print(f"Error while logging system state id to bq table. Github hash: {git_hash}; GCS bucket: {gcs_bucket}")
    Container.system_state_id = system_state_id
    return system_state_id


def log_question(question: str) -> str:
    """
    Logs a question into a BigQuery table and generates a unique question ID.

    This function does the following:

    * **Cleans the Question:** Removes non-alphanumeric characters from the question for ID generation.
    * **Generates Unique ID:** Creates a question ID using a UUID and the cleaned question text, ensuring uniqueness.
    * **Prepares Data:**  Formats the question and generated ID into a data structure for insertion.
    * **Inserts into BigQuery:** Inserts the formatted data into a 'questions' BigQuery table.
    * **Handles Errors:** Logs an error message if the BigQuery insertion fails.

    Args:
        question: The raw text of the question.

    Returns:
        str: The unique question ID.
    """
    question_id = str(uuid.uuid5(uuid.NAMESPACE_DNS, re.sub(r"\W", "", question.lower())))
    data = {
        "question_id": question_id,
        "question": question,
        "parent_question_id": "",
    }

    insert_status = insert_data_to_table("questions", data)
    if not insert_status:
        print(f"Error while logging question {question} to bq table.")

    Container.question_id = question_id
    return question_id


def insert_data_to_table(table_name: str, data: dict[str, str]) -> bool:
    """
    Inserts a single row of data into a specified BigQuery table.

    This function assumes the data dictionary contains only string values.

    Args:
        table_name: The name of the target BigQuery table.
        data: A dictionary containing the data to be inserted, with keys as column names and values as strings.

    Returns:
        bool: True if the insertion was successful, False otherwise.
    """
    client = Container.logging_bq_client()
    dataset_id = get_dataset_id()
    table = client.get_table(f"{dataset_id}.{table_name}")

    errors = client.insert_rows_json(table, [data])
    if not errors:
        print("New rows have been added.")
        return True
    print(f"Errors while inserting rows: {errors}")
    return False


def get_dataset_id() -> str:
    """
    Retrieves the BigQuery dataset ID for the current project.

    The dataset ID combines the project ID and a predefined dataset name
    (assumed to be globally defined as 'DATASET_NAME').

    Priority for determining the project ID:

    1. **Variable in llm.yaml:** Looks for the 'bq_project_id' config variable.
    2. **Google Application Default Credentials:** If the environment variable is not found, uses Google's default
    credentials mechanism.

    Returns:
        str: The fully constructed BigQuery dataset ID in the format 'project_id.DATASET_NAME'.

    Raises:
        ValueError: If the project ID cannot be determined from either source.
    """
    project_id = Container.config["bq_project_id"]
    dataset_name = Container.config["dataset_name"]
    if not project_id:
        _, project_id = google.auth.default()
    return f"{project_id}.{dataset_name}"


class BigQueryConverter:
    """
    A utility class for converting query state data into a pandas DataFrame that can be uploaded to BigQuery.

    This class is used to convert structured data from various stages of query processing, encapsulating it into
    a DataFrame. The DataFrame format is suitable for analytics and can be directly uploaded to BigQuery for
    further analysis. It handles the extraction of relevant fields from log snapshots associated with each
    query state, transforming them into a tabular form.

    Methods:
        convert_query_state_to_prediction(query_state, log_snapshots) - Converts log snapshots and a query state
                                                                        into a DataFrame structured for BigQuery.

    Usage:
        converter = BigQueryConverter()
        dataframe = converter.convert_query_state_to_prediction(query_state, log_snapshots)
    """

    @staticmethod
    def convert_query_state_to_prediction(
        query_state: QueryState, log_snapshots: list[dict], session_id: str
    ) -> pd.DataFrame:
        data = {
            "user_id": [],
            "prediction_id": [],
            "timestamp": [],
            "system_state_id": [],
            "session_id": [],
            "question_id": [],
            "question": [],
            "react_round_number": [],
            "response": [],
            "retrieved_documents_so_far": [],
            "post_filtered_documents_so_far": [],
            "retrieved_documents_so_far_content": [],
            "post_filtered_documents_so_far_content": [],
            "post_filtered_documents_so_far_all_metadata": [],
            "confidence_score": [],
            "response_type": [],
            "run_type": [],
            "time_taken_total": [],
            "time_taken_retrieval": [],
            "time_taken_llm": [],
            "tokens_used": [],
            "summaries": [],
            "relevance_score": [],
            "additional_question": [],
            "plan_and_summaries": [],
        }
        max_round = len(log_snapshots) - 1
        system_state_id = Container.system_state_id or log_system_status(session_id)
        for round_number, log_snapshot in enumerate(log_snapshots):
            react_round_number = round_number
            response = query_state.answer or ""
            retrieved_documents_so_far = json.dumps(
                [{"original_filepath": x["metadata"]["original_filepath"]} for x in log_snapshot["pre_filtered_docs"]]
            )
            post_filtered_documents_so_far = json.dumps(
                [{"original_filepath": x["metadata"]["original_filepath"]} for x in log_snapshot["post_filtered_docs"]]
            )
            retrieved_documents_so_far_content = json.dumps(
                [{"page_content": x["page_content"]} for x in log_snapshot["pre_filtered_docs"]]
            )
            post_filtered_documents_so_far_content = json.dumps(
                [{"page_content": x["page_content"]} for x in log_snapshot["post_filtered_docs"]]
            )
            post_filtered_documents_so_far_all_metadata = json.dumps([x for x in log_snapshot["post_filtered_docs"]])
            time_taken_total = query_state.time_taken
            time_taken_retrieval = 0
            time_taken_llm = 0
            response_type = "final" if react_round_number == max_round else "intermediate"

            tokens_used = query_state.tokens_used if query_state.tokens_used is not None else 0
            prediction_id = str(uuid.uuid4())

            timestamp = datetime.datetime.now()
            confidence_score = query_state.confidence_score
            summary = json.dumps([convert_dict_to_summaries(x) for x in log_snapshot["pre_filtered_docs"]])
            relevance_score = json.dumps([convert_dict_to_relevancies(x) for x in log_snapshot["pre_filtered_docs"]])
            additional_question = log_snapshot["additional_information_to_retrieve"]
            plan_and_summaries = str(log_snapshot["plan_and_summaries"])

            data["user_id"].append(getpass.getuser())
            data["prediction_id"].append(prediction_id)
            data["timestamp"].append(timestamp)
            data["system_state_id"].append(system_state_id)
            data["session_id"].append(session_id)
            data["question_id"].append(Container.question_id)
            data["question"].append(query_state.question)
            data["react_round_number"].append(str(react_round_number))
            data["response"].append(response)
            data["retrieved_documents_so_far"].append(retrieved_documents_so_far)
            data["post_filtered_documents_so_far"].append(post_filtered_documents_so_far)
            data["retrieved_documents_so_far_content"].append(retrieved_documents_so_far_content)
            data["post_filtered_documents_so_far_content"].append(post_filtered_documents_so_far_content)
            data["post_filtered_documents_so_far_all_metadata"].append(post_filtered_documents_so_far_all_metadata)
            data["confidence_score"].append(confidence_score)
            data["response_type"].append(response_type)
            data["run_type"].append("test")
            data["time_taken_total"].append(time_taken_total)
            data["time_taken_retrieval"].append(time_taken_retrieval)
            data["time_taken_llm"].append(time_taken_llm)
            data["tokens_used"].append(tokens_used)
            data["summaries"].append(summary)
            data["relevance_score"].append(relevance_score)
            data["additional_question"].append(additional_question)
            data["plan_and_summaries"].append(plan_and_summaries)

        df = pd.DataFrame(data)
        return df<|MERGE_RESOLUTION|>--- conflicted
+++ resolved
@@ -36,11 +36,6 @@
 
 from gen_ai.common.document_utils import convert_dict_to_relevancies, convert_dict_to_summaries
 from gen_ai.common.ioc_container import Container
-<<<<<<< HEAD
-from gen_ai.common.memorystore_utils import convert_dict_to_relevancies, convert_dict_to_summaries
-=======
-from gen_ai.constants import MAX_OUTPUT_TOKENS
->>>>>>> de12df27
 from gen_ai.deploy.model import Conversation, QueryState
 
 
@@ -180,14 +175,9 @@
     gcs_bucket = Container.config["gcs_source_bucket"]
     model_name = Container.config["model_name"]
     temperature = Container.config["temperature"]
-<<<<<<< HEAD
     max_output_tokens = Container.config["MAX_OUTPUT_TOKENS"]
     pipeline_parameters = f"model: {model_name}; temperature: {temperature}; max_tokens: {max_output_tokens}"
     
-=======
-    pipeline_parameters = f"model: {model_name}; temperature: {temperature}; max_tokens: {MAX_OUTPUT_TOKENS}"
-
->>>>>>> de12df27
     comments = Container.comments
     system_state_id = str(
         uuid.uuid5(uuid.NAMESPACE_DNS, f"{git_hash}-{gcs_bucket}-{pipeline_parameters}-{comments or ''}")
