--- conflicted
+++ resolved
@@ -46,13 +46,9 @@
 from gen_ai.common.exponential_retry import LLMExponentialRetryWrapper
 from gen_ai.common.storage import DefaultStorage
 from gen_ai.common.vector_provider import VectorStrategy, VectorStrategyProvider
-<<<<<<< HEAD
-from gen_ai.constants import LLM_YAML_FILE, MEMORY_STORE_HOST
-=======
 
 
 LLM_YAML_FILE = "gen_ai/llm.yaml"
->>>>>>> 203856be
 
 
 def create_bq_client(project_id: str | None = None) -> bigquery.Client | None:
@@ -164,23 +160,15 @@
     """
     Provides a Redis database connection using predefined settings.
 
-<<<<<<< HEAD
-    This function initializes and returns a connection to a Redis database specified by the MEMORY_STORE_HOST constant.
-=======
     This function initializes and returns a connection to a Redis database specified by the memory_store_ip constant.
->>>>>>> 203856be
     It sets up the connection with the default port and database index.
 
     Returns:
         redis.Redis: A Redis client instance connected to the specified Redis server.
     """
-<<<<<<< HEAD
-    redis_db = redis.Redis(host=MEMORY_STORE_HOST, port=6379, db=0, decode_responses=True)
-=======
     config = common.load_yaml(LLM_YAML_FILE)
     memory_store_ip = config.get("memory_store_ip")
     redis_db = redis.Redis(host=memory_store_ip, port=6379, db=0, decode_responses=True)
->>>>>>> 203856be
     return redis_db
 
 
