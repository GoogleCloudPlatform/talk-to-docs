--- conflicted
+++ resolved
@@ -139,21 +139,12 @@
 
 
 def provide_logger() -> Logger:
-<<<<<<< HEAD
-=======
-    # client = google.cloud.logging.Client()
-    # cloud_handler = client.get_default_handler()
->>>>>>> db223e2e
     formatter = logging.Formatter("%(asctime)s: %(levelname)s: %(message)s")
     stdout_handler = logging.StreamHandler(stream=sys.stdout)
     stdout_handler.setFormatter(formatter)
 
     logger = logging.getLogger()
     logger.setLevel(logging.INFO)
-<<<<<<< HEAD
-=======
-    # logger.addHandler(cloud_handler)
->>>>>>> db223e2e
     logger.addHandler(stdout_handler)
 
     return logger
