--- conflicted
+++ resolved
@@ -44,18 +44,11 @@
 import gen_ai.common.common as common
 from gen_ai.common.embeddings_provider import EmbeddingsProvider
 from gen_ai.common.exponential_retry import LLMExponentialRetryWrapper
-<<<<<<< HEAD
 from gen_ai.common.storage import DefaultStorage
-from gen_ai.common.vector_provider import (VectorStrategy,
-                                           VectorStrategyProvider)
+from gen_ai.common.vector_provider import VectorStrategy, VectorStrategyProvider
 
 
 LLM_YAML_FILE = "gen_ai/llm.yaml"
-=======
-from gen_ai.common.storage import UhgStorage
-from gen_ai.common.vector_provider import VectorStrategy, VectorStrategyProvider
-from gen_ai.constants import LLM_YAML_FILE, MEMORY_STORE_IP
->>>>>>> de12df27
 
 
 def create_bq_client(project_id: str | None = None) -> bigquery.Client | None:
